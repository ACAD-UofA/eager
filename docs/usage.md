# nf-core/eager: Usage

## Table of contents

<!-- Install Atom plugin markdown-toc-auto for this ToC to auto-update on save -->
<!-- TOC START min:2 max:3 link:true asterisk:true update:true -->
* [Table of contents](#table-of-contents)
* [Introduction](#introduction)
* [Running the pipeline](#running-the-pipeline)
<<<<<<< HEAD
* [Updating the pipeline](#updating-the-pipeline)
* [Reproducibility](#reproducibility)
* [Main arguments](#mandatory-arguments)
* [Other command line parameters](#other-command-line-parameters)
* [Adjustable parameters for nf-core/eager](#adjustable-parameters-for-nf-coreeager)
* [Automatic resubmission](#automatic-resubmission)
* [Clean up](#clean-up)

## General Nextflow info
=======
  * [Updating the pipeline](#updating-the-pipeline)
  * [Reproducibility](#reproducibility)
* [Main arguments](#main-arguments)
  * [`-profile`](#-profile)
  * [`--reads`](#--reads)
  * [`--singleEnd`](#--singleend)
* [Reference genomes](#reference-genomes)
  * [`--genome` (using iGenomes)](#--genome-using-igenomes)
  * [`--fasta`](#--fasta)
  * [`--igenomesIgnore`](#--igenomesignore)
* [Job resources](#job-resources)
  * [Automatic resubmission](#automatic-resubmission)
  * [Custom resource requests](#custom-resource-requests)
* [AWS Batch specific parameters](#aws-batch-specific-parameters)
  * [`--awsqueue`](#--awsqueue)
  * [`--awsregion`](#--awsregion)
* [Other command line parameters](#other-command-line-parameters)
  * [`--outdir`](#--outdir)
  * [`--email`](#--email)
  * [`-name`](#-name)
  * [`-resume`](#-resume)
  * [`-c`](#-c)
  * [`--custom_config_version`](#--custom_config_version)
  * [`--custom_config_base`](#--custom_config_base)
  * [`--max_memory`](#--max_memory)
  * [`--max_time`](#--max_time)
  * [`--max_cpus`](#--max_cpus)
  * [`--plaintext_email`](#--plaintext_email)
  * [`--monochrome_logs`](#--monochrome_logs)
  * [`--multiqc_config`](#--multiqc_config)
<!-- TOC END -->


## Introduction
>>>>>>> 58877edf
Nextflow handles job submissions on SLURM or other environments, and supervises running the jobs. Thus the Nextflow process must run until the pipeline is finished. We recommend that you put the process running in the background through `screen` / `tmux` or similar tool. Alternatively you can run nextflow within a cluster job submitted your job scheduler.

To create a screen session:

```bash
screen -R eager2
```
To disconnect, press `ctrl+a` then `d`.

To reconnect, type :

```bash
screen -r eager2
```
to end the screen session while in it type `exit`.


## Help Message
To access the nextflow help message run: `nextflow run -help`

<!-- TODO nf-core: Document required command line parameters to run the pipeline-->

## Running the pipeline

> Before you start you should change into the output directory you wish your results to go in. When you start the nextflow job, it will place all the 'working' folders in the current directory and NOT necessarily the directory the output files will be in.

The typical command for running the pipeline is as follows:

```bash
<<<<<<< HEAD
nextflow run nf-core/eager --reads '*_R{1,2}.fastq.gz' --fasta 'some.fasta' -profile standard,docker
=======
nextflow run nf-core/eager --reads '*_R{1,2}.fastq.gz' -profile docker
>>>>>>> 58877edf
```
where the reads are from libraries of the same pairing.

This will launch the pipeline with the `docker` configuration profile. See below for more information about profiles.

Note that the pipeline will create the following files in your working directory:

```bash
work            # Directory containing the nextflow working files
results         # Finished results (configurable, see below)
.nextflow.log   # Log file from Nextflow
# Other nextflow hidden files, eg. history of pipeline runs and old logs.
```

To see the the EAGER pipeline help message run: `nextflow run nf-core/eager --help`

### Updating the pipeline
When you run the above command, Nextflow automatically pulls the pipeline code from GitHub and stores it as a cached version. When running the pipeline after this, it will always use the cached version if available - even if the pipeline has been updated since. To make sure that you're running the latest version of the pipeline, make sure that you regularly update the cached version of the pipeline:

```bash
nextflow pull nf-core/eager
```

### Reproducibility
It's a good idea to specify a pipeline version when running the pipeline on your data. This ensures that a specific version of the pipeline code and software are used when you run your pipeline. If you keep using the same tag, you'll be running the same version of the pipeline, even if there have been changes to the code since.

First, go to the [nf-core/eager releases page](https://github.com/nf-core/eager/releases) and find the latest version number - numeric only (eg. `2.0`). Then specify this when running the pipeline with `-r` (one hyphen) - eg. `-r 2.0`.

This version number will be logged in reports when you run the pipeline, so that you'll know what you used when you look back in the future.

<<<<<<< HEAD
## Mandatory Arguments

### `-profile`

Use this parameter to choose a configuration profile. Profiles can give configuration presets for different computing environments (e.g. schedulers, software environments, memory limits etc). Note that multiple profiles can be loaded, for example: `-profile standard,docker` - the order of arguments is important! The first entry takes precendence over the others, e.g. if a setting is set by both the first and second profile, the first entry will be used and the second entry ignored. 

> *Important*: If running EAGER2 on a cluster - ask your system administrator what profile to use.

For more details on how to set up your own private profile, please see [installation](../configuration/adding_your_own.md).

**Basic profiles**
These are basic profiles which primarily define where you derive the pipeline's software packages from. These are typically the profiles you would use if you are running the pipeline on your **own PC** (vs. a HPC cluster - see below).
=======

## Main arguments

### `-profile`
Use this parameter to choose a configuration profile. Profiles can give configuration presets for different compute environments. Note that multiple profiles can be loaded, for example: `-profile docker` - the order of arguments is important!

If `-profile` is not specified at all the pipeline will be run locally and expects all software to be installed and available on the `PATH`.
>>>>>>> 58877edf

* `awsbatch`
  * A generic configuration profile to be used with AWS Batch.
* `conda`
  * A generic configuration profile to be used with [conda](https://conda.io/docs/)
  * Pulls most software from [Bioconda](https://bioconda.github.io/)
* `docker`
  * A generic configuration profile to be used with [Docker](http://docker.com/)
  * Pulls software from dockerhub: [`nfcore/eager`](http://hub.docker.com/r/nfcore/eager/)
* `singularity`
<<<<<<< HEAD
    * A generic configuration profile to be used with [Singularity](http://singularity.lbl.gov/)
    * Pulls software from singularity-hub
* `conda`
    * A generic configuration profile to be used with [conda](https://conda.io/docs/)
    * Pulls most software from [Bioconda](https://bioconda.github.io/)
 * `awsbatch`
    * A generic configuration profile to be used with AWS Batch.
* `test`
    * A profile with a complete configuration for automated testing
    * Includes links to test data so needs no other parameters
* `none`
    * No configuration at all. Useful if you want to build your own config from scratch and want to avoid loading in the default `base` config profile (not recommended).
 
**Institution Specific Profiles**
These are profiles specific to certain **HPC clusters**, and are centrally maintained at [nf-core/configs](https://github.com/nf-core/configs). Those listed below are regular users of EAGER2, if you don't see your own institution here check the [nf-core/configs](https://github.com/nf-core/configs) repository.

* `uzh`
    * A profile for the University of Zurich Research Cloud
    * Loads Singularity and defines appropriate resources for running the pipeline.
* `binac`
    * A profile for the BinAC cluster at the University of Tuebingen
    * Loads Singularity and defines appropriate resources for running the pipeline
* `shh`
   * A profiler for the SDAG cluster at the Department of Archaeogenetics of the Max-Planck-Institute for the Science of Human History
   * Loads Singularity and defines appropriate resources for running the pipeline

    
=======
  * A generic configuration profile to be used with [Singularity](http://singularity.lbl.gov/)
  * Pulls software from DockerHub: [`nfcore/eager`](http://hub.docker.com/r/nfcore/eager/)
* `test`
  * A profile with a complete configuration for automated testing
  * Includes links to test data so needs no other parameters

<!-- TODO nf-core: Document required command line parameters -->
>>>>>>> 58877edf

### `--reads`
Use this to specify the location of your input FastQ files. The files maybe either from a single, or multiple samples. For example:

```bash
--reads 'path/to/data/sample_*_{1,2}.fastq'
```
for a single sample, or

```bash
--reads 'path/to/data/*/sample_*_{1,2}.fastq'
```

for multiple samples, where each sample's FASTQs are in it's own directory (indicated by the first `*`).

Please note the following requirements:

1. The path must be enclosed in quotes
2. The path must have at least one `*` wildcard character
3. When using the pipeline with paired end data, the path must use `{1,2}` notation to specify read pairs.

If left unspecified, a default pattern is used: `data/*{1,2}.fastq.gz`

**Note**: It is not possible to run a mixture of single-end and paired-end files in one run.

### `--singleEnd`
If you have single-end data, you need to specify `--singleEnd` on the command line when you launch the pipeline. A normal glob pattern, enclosed in quotation marks, can then be used for `--reads`. For example:

```bash
--singleEnd --reads 'path/to/data/*.fastq'
```
for a single sample, or

```bash
--singleEnd --reads 'path/to/data/*/*.fastq'
```

for multiple samples, where each sample's FASTQs are in it's own directory (indicated by the first `*`)

<<<<<<< HEAD
**Note**: It is not possible to run a mixture of single-end and paired-end files in one run.
=======
## Reference genomes
>>>>>>> 58877edf

### `--pairedEnd`
If you have paired-end data, you need to specify `--pairedEnd` on the command line when you launc hthe pipeline. 

A normal glob pattern, enclosed in quotation marks, can then be used for `--reads`. For example:

```bash
--pairedEnd --reads '*.fastq'
```

### `--fasta`
If you prefer, you can specify the full path to your reference genome when you run the pipeline:

```bash
--fasta '[path to Fasta reference]'
```
> If you don't specify appropriate `--bwa_index`, `--fasta_index` parameters, the pipeline will create these indices for you automatically. Note, that saving these for later has to be turned on using `--saveReference`. You may also specify the path to a gzipped (`*.gz` file extension) FastA as reference genome - this will be uncompressed by the pipeline automatically for you. Note that other file extensions such as `.fna`, `.fa` are also supported but will be renamed to `.fasta` automatically by the pipeline.

### `--large_ref`

This parameter is required to be set for large reference genomes. If your reference genome is larger than 3.5GB, the `samtools index` calls in the pipeline need to generate `CSI` indices instead of `BAI` indices to accompensate for the size of the reference genome. This parameter is not required for smaller references (including a human `hg19` or `grch37`/`grch38` reference), but `>4GB` genomes have been shown to need `CSI` indices. 

### `--genome` (using iGenomes)

The pipeline config files come bundled with paths to the illumina iGenomes reference index files. If running with docker or AWS, the configuration is set up to use the [AWS-iGenomes](https://ewels.github.io/AWS-iGenomes/) resource.

There are 31 different species supported in the iGenomes references. To run the pipeline, you must specify which to use with the `--genome` flag.

You can find the keys to specify the genomes in the [iGenomes config file](../conf/igenomes.config). Common genomes that are supported are:

* Human
  * `--genome GRCh37`
  * `--genome GRCh38`
* Mouse
  * `--genome GRCm38`
* _Drosophila_
  * `--genome BDGP6`
* _S. cerevisiae_
  * `--genome 'R64-1-1'`

> There are numerous others - check the config file for more.

Note that you can use the same configuration setup to save sets of reference files for your own use, even if they are not part of the iGenomes resource. See the [Nextflow documentation](https://www.nextflow.io/docs/latest/config.html) for instructions on where to save such a file.

The syntax for this reference configuration is as follows:

<!-- TODO nf-core: Update reference genome example according to what is needed -->

```nextflow
params {
  genomes {
    'GRCh37' {
      fasta   = '<path to the genome fasta file>' // Used if no star index given
    }
    // Any number of additional genomes, key is used with --genome
  }
}
```

<<<<<<< HEAD
### Optional Reference Utility Files
=======
<!-- TODO nf-core: Describe reference path flags -->
### `--fasta`
If you prefer, you can specify the full path to your reference genome when you run the pipeline:
>>>>>>> 58877edf

### `--bwa_index`

<<<<<<< HEAD
Use this to specify a _directory_ containing previously created BWA index files. This saves time in pipeline execution and is especially advised when running multiple times on the same cluster system for example. You can even add a resource specific profile that sets paths to pre-computed reference genomes, saving even time when specifying these.

### `--seq_dict` false
=======
### `--igenomesIgnore`
Do not load `igenomes.config` when running the pipeline. You may choose this option if you observe clashes between custom parameters and those supplied in `igenomes.config`.

## Job resources
### Automatic resubmission
Each step in the pipeline has a default set of requirements for number of CPUs, memory and time. For most of the steps in the pipeline, if the job exits with an error code of `143` (exceeded requested resources) it will automatically resubmit with higher requests (2 x original, then 3 x original). If it still fails after three times then the pipeline is stopped.

### Custom resource requests
Wherever process-specific requirements are set in the pipeline, the default value can be changed by creating a custom config file. See the files hosted at [`nf-core/configs`](https://github.com/nf-core/configs/tree/master/conf) for examples.

If you are likely to be running `nf-core` pipelines regularly it may be a good idea to request that your custom config file is uploaded to the `nf-core/configs` git repository. Before you do this please can you test that the config file works with your pipeline of choice using the `-c` parameter (see definition below). You can then create a pull request to the `nf-core/configs` repository with the addition of your config file, associated documentation file (see examples in [`nf-core/configs/docs`](https://github.com/nf-core/configs/tree/master/docs)), and amending [`nfcore_custom.config`](https://github.com/nf-core/configs/blob/master/nfcore_custom.config) to include your custom profile.

If you have any questions or issues please send us a message on [Slack](https://nf-core-invite.herokuapp.com/).
>>>>>>> 58877edf

Use this to specify the required sequence dictionary file for the selected reference genome.

### `--fasta_index` false

Use this to specify the required FastA index file for the selected reference genome.

### `--saveReference` false

If you turn this on, the generated indices will be stored in the `./results/reference_genomes` for you. 

## Other command line parameters

<!-- TODO nf-core: Describe any other command line flags here -->

### `--outdir`
The output directory where the results will be saved.

### `--max_memory`
Use to set a top-limit for the default memory requirement for each process.
Should be a string in the format integer-unit. eg. `--max_memory '8.GB'`. If not specified, will be taken from the configuration in the `-profile` flag.

### `--max_time`
Use to set a top-limit for the default time requirement for each process.
Should be a string in the format integer-unit. eg. `--max_time '2.h'`. If not specified, will be taken from the configuration in the `-profile` flag.

### `--max_cpus`
Use to set a top-limit for the default CPU requirement for each **process**. This is not the maximum number of CPUs that can be used for the whole pipeline, but the maximum number of CPUs each program can use for each program submission (known as a process). Do not set this higher than what is available on your workstation or computing node can provide. If you're unsure, ask your local IT administrator for details on compute node capabilities! 
Should be a string in the format integer-unit. eg. `--max_cpus 1`. If not specified, will be taken from the configuration in the `-profile` flag.

### `--email`
Set this parameter to your e-mail address to get a summary e-mail with details of the run sent to you when the workflow exits. If set in your user config file (`~/.nextflow/config`) then you don't need to specify this on the command line for every run.

### `-name`
Name for the pipeline run. If not specified, Nextflow will automatically generate a random mnemonic.

This is used in the MultiQC report (if not default) and in the summary HTML / e-mail (always).

**NB:** Single hyphen (core Nextflow option)

### `-resume`
Specify this when restarting a pipeline. Nextflow will used cached results from any pipeline steps where the inputs are the same, continuing from where it got to previously.

You can also supply a run name to resume a specific run: `-resume [run-name]`. Use the `nextflow log` command to show previous run names.

**NB:** Single hyphen (core Nextflow option)

### `-c`
Specify the path to a specific nextflow config file (this is a core NextFlow command).

**NB:** Single hyphen (core Nextflow option)

Note - you can use this to override pipeline defaults.

### `--custom_config_version`
Provide git commit id for custom Institutional configs hosted at `nf-core/configs`. This was implemented for reproducibility purposes. Default is set to `master`.

```bash
## Download and use config file with following git commid id
--custom_config_version d52db660777c4bf36546ddb188ec530c3ada1b96
```
### `--plaintext_email`
Set to receive plain-text e-mails instead of HTML formatted.

<<<<<<< HEAD
### `--multiqc_config`
Specify a path to a custom MultiQC configuration file. MultiQC produces final pipeline reports.
=======
### `--custom_config_base`
If you're running offline, nextflow will not be able to fetch the institutional config files
from the internet. If you don't need them, then this is not a problem. If you do need them,
you should download the files from the repo and tell nextflow where to find them with the
`custom_config_base` option. For example:

```bash
## Download and unzip the config files
cd /path/to/my/configs
wget https://github.com/nf-core/configs/archive/master.zip
unzip master.zip

## Run the pipeline
cd /path/to/my/data
nextflow run /path/to/pipeline/ --custom_config_base /path/to/my/configs/configs-master/
```

> Note that the nf-core/tools helper package has a `download` command to download all required pipeline
> files + singularity containers + institutional configs in one go for you, to make this process easier.

### `--max_memory`
Use to set a top-limit for the default memory requirement for each process.
Should be a string in the format integer-unit. eg. `--max_memory '8.GB'`
>>>>>>> 58877edf

# Adjustable parameters for nf-core/eager

This part of the documentation contains a list of user-adjustable parameters in nf-core/eager. You can specify any of these parameters on the command line when calling the pipeline by simply prefixing the respective parameter with a double dash `--`

## Step skipping parameters

Some of the steps in the pipeline can be executed optionally. If you specify specific steps to be skipped, there won't be any output related to these modules.

### `--skip_preseq`

Turns off the computation of library complexity estimation.  

### `--skip_adapterremoval`

Turns off adaptor trimming and paired-end read merging. Equivalent to setting both `--skip_collapse` and `--skip_trim`.

### `--skip_fastqc`

Turns off FastQC in the beginning to speed up the pipeline. 

### `--skip_damage_calculation`

Turns off the DamageProfiler module to compute DNA damage profiles. 

### `--skip_qualimap`

Turns off QualiMap and thus does not compute coverage and other mapping metrics.

### `--skip_deduplication`

Turns off duplicate removal methods DeDup and MarkDuplicates respectively. No duplicates will be removed on any data in the pipeline.

## Complexity Filtering Options

### `--complexity_filter_poly_g`

Performs a poly-G tail removal step in the beginning of the pipeline, if turned on. This can be useful for trimming ploy-G tails from short-fragments sequenced on two-colour Illumina chemistry such as NextSeqs (where no-fluorescence is read as a G on two-colour chemistry), which can inflate reported GC content values.

### `--complexity_filter_poly_g_min`

This option can be used to define the minimum length of a poly-G tail to begin low complexity trimming. By default, this is set to a value of `10` unless the user has chosen something specifically using this option.

## Adapter Clipping and Merging Options

These options handle various parts of adapter clipping and read merging steps.

### `--clip_forward_adaptor` 

Defines the adapter sequence to be used for the forward read. By default, this is set to `AGATCGGAAGAGCACACGTCTGAACTCCAGTCAC`.

### `--clip_reverse_adaptor`

Defines the adapter sequence to be used for the reverse read in paired end sequencing projects. This is set to `AGATCGGAAGAGCGTCGTGTAGGGAAAGAGTGTA` by default.

### `--clip_readlength` 30

Defines the minimum read length that is required for reads after merging to be considered for downstream analysis after read merging. Default is `30`.

### `--clip_min_read_quality` 20
Defines the minimum read quality per base that is required for a base to be kept. Individual bases at the ends of reads falling below this threshold will be clipped off. Default is set to `20`. 

### `--clip_min_adap_overlap` 1
Sets the minimum overlap between two reads when read merging is performed. Default is set to `1` base overlap.

### `--skip_collapse`

Turns off the paired-end read merging.

For example
```bash
--pairedEnd --skip_collapse  --reads '*.fastq'
```

### `--skip_trim`

Turns off adaptor and quality trimming.

For example:
```bash
--pairedEnd --skip_trim  --reads '*.fastq'
```

## Read Mapping Parameters

## BWA (default)

These parameters configure mapping algorithm parameters. 

### `--bwaalnn`

Configures the `bwa aln -n` parameter, defining how many mismatches are allowed in a read. By default set to `0.04`, if you're uncertain what to set check out [this](https://apeltzer.shinyapps.io/bwa-mismatches/) Shiny App for more information on how to set this parameter efficiently.

### `--bwaalnk`

Configures the `bwa aln -k` parameter for the seeding phase in the mapping algorithm. Default is set to `2`. 

### `--bwaalnl`

Configures the length of the seed used in `bwa aln -l`. Default is set to BWA default of `32`.

## CircularMapper

### `--circularmapper`

This turns on the CircularMapper application, that enhances the mapping procedure with the BWA algorithm on circular references utilizing a extend-remap procedure (see Peltzer et al 2016, Genome Biology for details). 

### `--circularextension`

The number of bases to extend the reference genome with. By default this is set to `500` if not specified otherwise.

### `--circulartarget`

The chromosome in your FastA reference that you'd like to be treated as circular. By default this is set to `MT` but can be configured to match any other chromosome. 

### `--circularfilter`

If you want to filter out reads that don't map to a circular chromosome, turn this on. By default this option is turned off.

## BWA Mem

### `--bwamem`

Turn this on to utilize BWA Mem instead of `bwa aln` for alignment. Can be quite useful for modern DNA, but is rarely used in projects for ancient DNA.

## Read Filtering and Conversion Parameters

Users can configure to keep/discard/extract certain groups of reads efficiently in the nf-core/eager pipeline. 

### `--bam_discard_unmapped`

Defines whether unmapped reads should be discarded and stored in FastQ and/or BAM format separately. The behaviour depends on the choice of the `--bam_unmapped_type`.

### `--bam_unmapped_type`

Defines how to proceed with unmapped reads: "discard" removes all unmapped reads, "bam" keeps unmapped reads as BAM file, "fastq" keeps unmapped reads as FastQ file, "both" keeps both BAM and FastQ files. Only effective when option `--bam_discard_unmapped` is turned on.

### `--bam_mapping_quality_threshold`

Specify a mapping quality threshold for mapped reads to be kept for downstream analysis. By default keeps all reads and is therefore set to `0` (basically doesn't filter anything).


## Read DeDuplication Parameters

### `--dedupper`
Sets the duplicate read removal tool. By default uses `dedup` an ancient DNA specific read deduplication tool. Users can also specify `markdup` and use Picard MarkDuplicates instead, which is advised when working with paired end data that is *not* merged beforehand. In all other cases, it is advised to use `dedup`. 

### `--dedup_all_merged`
Sets DeDup to treat all reads as merged reads. This is useful if reads are for example not prefixed with `M_` in all cases.

## Library Complexity Estimation Parameters

### `--preseq_step_size`

Can be used to configure the step size of Preseqs `c_curve` method. Can be useful when only few and thus shallow sequencing results are used for extrapolation.

## DNA Damage Assessment Parameters

### `--damageprofiler_length`

Specifies the length filter for DamageProfiler. By default set to `100`. 

### `--damageprofiler_threshold`

Specifies the length of the read start and end to be considered for profile generation in DamageProfiler. By default set to `15` bases. 

### `--run_pmdtools`

Specifies to run PMDTools for damage based read filtering and assessment of DNA damage in sequencing libraries. By default turned off. 

### `--udg` false

Defines whether Uracil-DNA glycosylase (UDG) treatment was used to repair DNA damage on the sequencing libraries. If set, the parameter is used by downstream tools such as PMDTools to estimate damage only on CpG sites that are left after such a treatment. 

### `--pmd_udg_type` \`half`

If you have UDGhalf treated data (Rohland et al 2016), specify `half` as option to this parameter to use a different model for DNA damage assessment in PMDTools. Specify the parameter with `full` and the DNA damage assesment will use CpG context only. If you don't specify the parameter at all, the library will be treated as non UDG treated.

### `--pmdtools_range`

Specifies the range in which to consider DNA damage from the ends of reads. By default set to `10`. 

### `--pmdtools_threshold `

Specifies the PMDScore threshold to use in the pipeline when filtering BAM files for DNA damage. Only reads which surpass this damage score are considered for downstream DNA analysis. By default set to `3` if not set specifically by the user. 

### `--pmdtools_reference_mask` ''

Can be used to set a reference genome mask for PMDTools. 

### `--pmdtools_max_reads`

The maximum number of reads used for damage assessment in PMDtools. Can be used to significantly reduce the amount of time required for damage assessment in PMDTools. Note that a too low value can also obtain incorrect results. 

## BAM Trimming Parameters

For some library preparation protocols, users might want to clip off damaged bases before applying genotyping methods. This can be done in nf-core/eager automatically by turning on the `--trim_bam` parameter.

### `--trim_bam`

Turns on the BAM trimming method. Trims off `[n]` bases from reads in the deduplicated BAM file. Damage assessment in PMDTools or DamageProfiler remains untouched, as data is routed through this independently.

### `--bamutils_clip_left` / `--bamutils_clip_right`

Default set to `1` and clipps off one base of the left or right side of reads. Note that reverse reads will automatically be clipped off at the reverse side with this (automatically reverses left and right for the reverse read).

### `--bamutils_softclip`

By default, nf-core/eager uses hard clipping and sets clipped bases to `N` with quality `!` in the BAM output. Turn this on to use soft-clipping instead, masking reads at the read ends respectively using the CIGAR string.

## Library-Type Parameters

These parameters are required in some cases, e.g. when performing in-solution SNP capture protocols (390K,1240K, ...) for population genetics for example. Make sure to specify the required parameters in such cases. 

### `--snpcapture` false

This is by default set to `false`, but can be turned on to calculate on target metrics automatically for you. Note, that this requires setting `--bedfile` with the target SNPs simultaneously. 

### `--bedfile` 

Can be used to set a path to a BED file (3/6 column format) to calculate capture target efficiency on the fly. Will not be used without `--bedfile` set as parameter.

## Automatic Resubmission
By default, if a pipeline step fails, EAGER2 will resubmit the job with twice the amount of CPU and memory. This will occur two times before failing.

## Clean up

Once completed a run has completed, you will have _lots_ of (some very large) intermediate files in your output directory, within the directory named `work`. 

Once you have verified your run completed correctly and everything in the module output directories are present as you expect and need, you can perform a clean up.

> **Important**: Once clean up is completed, you will _not_ be able to re-rerun the pipline from an earlier step and you'll have to re-run from scratch.

While in your output directory, firstly verify you're only deleting files stored in `work/` with the dry run command:

```bash
nextflow clean -n
```
If you're ready, you can then remove the files with

```bash
nextflow clean -f
```

<<<<<<< HEAD
This will make your system administrator very happy as you will _halve_ the harddrive footprint of the run, so be sure to do this!
=======
### `--monochrome_logs`
Set to disable colourful command line output and live life in monochrome.

### `--multiqc_config`
Specify a path to a custom MultiQC configuration file.
>>>>>>> 58877edf
<|MERGE_RESOLUTION|>--- conflicted
+++ resolved
@@ -7,7 +7,6 @@
 * [Table of contents](#table-of-contents)
 * [Introduction](#introduction)
 * [Running the pipeline](#running-the-pipeline)
-<<<<<<< HEAD
 * [Updating the pipeline](#updating-the-pipeline)
 * [Reproducibility](#reproducibility)
 * [Main arguments](#mandatory-arguments)
@@ -17,42 +16,6 @@
 * [Clean up](#clean-up)
 
 ## General Nextflow info
-=======
-  * [Updating the pipeline](#updating-the-pipeline)
-  * [Reproducibility](#reproducibility)
-* [Main arguments](#main-arguments)
-  * [`-profile`](#-profile)
-  * [`--reads`](#--reads)
-  * [`--singleEnd`](#--singleend)
-* [Reference genomes](#reference-genomes)
-  * [`--genome` (using iGenomes)](#--genome-using-igenomes)
-  * [`--fasta`](#--fasta)
-  * [`--igenomesIgnore`](#--igenomesignore)
-* [Job resources](#job-resources)
-  * [Automatic resubmission](#automatic-resubmission)
-  * [Custom resource requests](#custom-resource-requests)
-* [AWS Batch specific parameters](#aws-batch-specific-parameters)
-  * [`--awsqueue`](#--awsqueue)
-  * [`--awsregion`](#--awsregion)
-* [Other command line parameters](#other-command-line-parameters)
-  * [`--outdir`](#--outdir)
-  * [`--email`](#--email)
-  * [`-name`](#-name)
-  * [`-resume`](#-resume)
-  * [`-c`](#-c)
-  * [`--custom_config_version`](#--custom_config_version)
-  * [`--custom_config_base`](#--custom_config_base)
-  * [`--max_memory`](#--max_memory)
-  * [`--max_time`](#--max_time)
-  * [`--max_cpus`](#--max_cpus)
-  * [`--plaintext_email`](#--plaintext_email)
-  * [`--monochrome_logs`](#--monochrome_logs)
-  * [`--multiqc_config`](#--multiqc_config)
-<!-- TOC END -->
-
-
-## Introduction
->>>>>>> 58877edf
 Nextflow handles job submissions on SLURM or other environments, and supervises running the jobs. Thus the Nextflow process must run until the pipeline is finished. We recommend that you put the process running in the background through `screen` / `tmux` or similar tool. Alternatively you can run nextflow within a cluster job submitted your job scheduler.
 
 To create a screen session:
@@ -82,11 +45,7 @@
 The typical command for running the pipeline is as follows:
 
 ```bash
-<<<<<<< HEAD
 nextflow run nf-core/eager --reads '*_R{1,2}.fastq.gz' --fasta 'some.fasta' -profile standard,docker
-=======
-nextflow run nf-core/eager --reads '*_R{1,2}.fastq.gz' -profile docker
->>>>>>> 58877edf
 ```
 where the reads are from libraries of the same pairing.
 
@@ -117,7 +76,6 @@
 
 This version number will be logged in reports when you run the pipeline, so that you'll know what you used when you look back in the future.
 
-<<<<<<< HEAD
 ## Mandatory Arguments
 
 ### `-profile`
@@ -130,15 +88,6 @@
 
 **Basic profiles**
 These are basic profiles which primarily define where you derive the pipeline's software packages from. These are typically the profiles you would use if you are running the pipeline on your **own PC** (vs. a HPC cluster - see below).
-=======
-
-## Main arguments
-
-### `-profile`
-Use this parameter to choose a configuration profile. Profiles can give configuration presets for different compute environments. Note that multiple profiles can be loaded, for example: `-profile docker` - the order of arguments is important!
-
-If `-profile` is not specified at all the pipeline will be run locally and expects all software to be installed and available on the `PATH`.
->>>>>>> 58877edf
 
 * `awsbatch`
   * A generic configuration profile to be used with AWS Batch.
@@ -149,7 +98,6 @@
   * A generic configuration profile to be used with [Docker](http://docker.com/)
   * Pulls software from dockerhub: [`nfcore/eager`](http://hub.docker.com/r/nfcore/eager/)
 * `singularity`
-<<<<<<< HEAD
     * A generic configuration profile to be used with [Singularity](http://singularity.lbl.gov/)
     * Pulls software from singularity-hub
 * `conda`
@@ -177,15 +125,6 @@
    * Loads Singularity and defines appropriate resources for running the pipeline
 
     
-=======
-  * A generic configuration profile to be used with [Singularity](http://singularity.lbl.gov/)
-  * Pulls software from DockerHub: [`nfcore/eager`](http://hub.docker.com/r/nfcore/eager/)
-* `test`
-  * A profile with a complete configuration for automated testing
-  * Includes links to test data so needs no other parameters
-
-<!-- TODO nf-core: Document required command line parameters -->
->>>>>>> 58877edf
 
 ### `--reads`
 Use this to specify the location of your input FastQ files. The files maybe either from a single, or multiple samples. For example:
@@ -225,11 +164,7 @@
 
 for multiple samples, where each sample's FASTQs are in it's own directory (indicated by the first `*`)
 
-<<<<<<< HEAD
 **Note**: It is not possible to run a mixture of single-end and paired-end files in one run.
-=======
-## Reference genomes
->>>>>>> 58877edf
 
 ### `--pairedEnd`
 If you have paired-end data, you need to specify `--pairedEnd` on the command line when you launc hthe pipeline. 
@@ -289,35 +224,13 @@
 }
 ```
 
-<<<<<<< HEAD
 ### Optional Reference Utility Files
-=======
-<!-- TODO nf-core: Describe reference path flags -->
-### `--fasta`
-If you prefer, you can specify the full path to your reference genome when you run the pipeline:
->>>>>>> 58877edf
 
 ### `--bwa_index`
 
-<<<<<<< HEAD
 Use this to specify a _directory_ containing previously created BWA index files. This saves time in pipeline execution and is especially advised when running multiple times on the same cluster system for example. You can even add a resource specific profile that sets paths to pre-computed reference genomes, saving even time when specifying these.
 
 ### `--seq_dict` false
-=======
-### `--igenomesIgnore`
-Do not load `igenomes.config` when running the pipeline. You may choose this option if you observe clashes between custom parameters and those supplied in `igenomes.config`.
-
-## Job resources
-### Automatic resubmission
-Each step in the pipeline has a default set of requirements for number of CPUs, memory and time. For most of the steps in the pipeline, if the job exits with an error code of `143` (exceeded requested resources) it will automatically resubmit with higher requests (2 x original, then 3 x original). If it still fails after three times then the pipeline is stopped.
-
-### Custom resource requests
-Wherever process-specific requirements are set in the pipeline, the default value can be changed by creating a custom config file. See the files hosted at [`nf-core/configs`](https://github.com/nf-core/configs/tree/master/conf) for examples.
-
-If you are likely to be running `nf-core` pipelines regularly it may be a good idea to request that your custom config file is uploaded to the `nf-core/configs` git repository. Before you do this please can you test that the config file works with your pipeline of choice using the `-c` parameter (see definition below). You can then create a pull request to the `nf-core/configs` repository with the addition of your config file, associated documentation file (see examples in [`nf-core/configs/docs`](https://github.com/nf-core/configs/tree/master/docs)), and amending [`nfcore_custom.config`](https://github.com/nf-core/configs/blob/master/nfcore_custom.config) to include your custom profile.
-
-If you have any questions or issues please send us a message on [Slack](https://nf-core-invite.herokuapp.com/).
->>>>>>> 58877edf
 
 Use this to specify the required sequence dictionary file for the selected reference genome.
 
@@ -382,34 +295,8 @@
 ### `--plaintext_email`
 Set to receive plain-text e-mails instead of HTML formatted.
 
-<<<<<<< HEAD
 ### `--multiqc_config`
 Specify a path to a custom MultiQC configuration file. MultiQC produces final pipeline reports.
-=======
-### `--custom_config_base`
-If you're running offline, nextflow will not be able to fetch the institutional config files
-from the internet. If you don't need them, then this is not a problem. If you do need them,
-you should download the files from the repo and tell nextflow where to find them with the
-`custom_config_base` option. For example:
-
-```bash
-## Download and unzip the config files
-cd /path/to/my/configs
-wget https://github.com/nf-core/configs/archive/master.zip
-unzip master.zip
-
-## Run the pipeline
-cd /path/to/my/data
-nextflow run /path/to/pipeline/ --custom_config_base /path/to/my/configs/configs-master/
-```
-
-> Note that the nf-core/tools helper package has a `download` command to download all required pipeline
-> files + singularity containers + institutional configs in one go for you, to make this process easier.
-
-### `--max_memory`
-Use to set a top-limit for the default memory requirement for each process.
-Should be a string in the format integer-unit. eg. `--max_memory '8.GB'`
->>>>>>> 58877edf
 
 # Adjustable parameters for nf-core/eager
 
@@ -653,13 +540,10 @@
 ```bash
 nextflow clean -f
 ```
-
-<<<<<<< HEAD
 This will make your system administrator very happy as you will _halve_ the harddrive footprint of the run, so be sure to do this!
-=======
+
 ### `--monochrome_logs`
 Set to disable colourful command line output and live life in monochrome.
 
 ### `--multiqc_config`
-Specify a path to a custom MultiQC configuration file.
->>>>>>> 58877edf
+Specify a path to a custom MultiQC configuration file.