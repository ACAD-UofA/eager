--- conflicted
+++ resolved
@@ -16,8 +16,6 @@
 * [Other command line parameters](#other-command-line-parameters)
 * [Adjustable parameters for nf-core/eager](#adjustable-parameters-for-nf-coreeager)
 
-<<<<<<< HEAD
-=======
 ## General Nextflow info
 Nextflow handles job submissions on SLURM or other environments, and supervises running the jobs. Thus the Nextflow process must run until the pipeline is finished. We recommend that you put the process running in the background through `screen` / `tmux` or similar tool. Alternatively you can run nextflow within a cluster job submitted your job scheduler.
 
@@ -28,7 +26,6 @@
 ```
 
 
->>>>>>> 25a102ba
 ## Preamble
 To access the nextflow help message run: `nextflow run -help`
 
