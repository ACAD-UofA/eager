--- conflicted
+++ resolved
@@ -50,11 +50,7 @@
       - [`--skip_damage_calculation`](#--skip_damage_calculation)
       - [`--skip_qualimap`](#--skip_qualimap)
     - [BAM Conversion Options](#bam-conversion-options)
-<<<<<<< HEAD
       - [`--run_convertinputbam`](#--run_convertinputbam)
-=======
-      - [`--run_convertbam`](#--run_convertbam)
->>>>>>> e767c09d
     - [Complexity Filtering Options](#complexity-filtering-options)
       - [`--complexity_filter_poly_g`](#--complexity_filter_poly_g)
       - [`--complexity_filter_poly_g_min`](#--complexity_filter_poly_g_min)
@@ -123,10 +119,7 @@
       - [`--gatk_hc_out_mode`](#--gatk_hc_out_mode)
       - [`--gatk_ug_genotype_model`](#--gatk_ug_genotype_model)
       - [`--gatk_hc_emitrefconf`](#--gatk_hc_emitrefconf)
-<<<<<<< HEAD
       - [`--gatk_ug_keep_realign_bam`](#--gatk_ug_keep_realign_bam)
-=======
->>>>>>> e767c09d
       - [`--gatk_downsample`](#--gatk_downsample)
       - [`--gatk_ug_gatk_ug_defaultbasequalities`](#--gatk_ug_gatk_ug_defaultbasequalities)
       - [`--freebayes_C`](#--freebayes_c)
@@ -397,14 +390,6 @@
 Note the following important points:
 
 - The TSV must use actual tabs (not spaces) between cells.
-<<<<<<< HEAD
-- Files names must be unique, having files with the same name, but in different directories is _not_ sufficient
-  - This can happen when a library has been sequenced across two sequencers on the same lane. Either rename the file, try a symlink with a unique name, or merge the two FASTQ files prior input.
-- All _BAM_ files must be specified as `SE` under `SeqType`.
-- nf-core/eager will only merge multiple _lanes_ of sequencing runs with the same single-end or paired-end configuration (as `DeDup` utilises both 5' and 3' ends of reads to remove duplicates).
-- You **must** specify different `Library_ID` names for same libraries but with different sequencing configurations (e.g. by specifying `_SE` and `_PE` in the example above), otherwise nf-core/eager will crash with a `file name collision` error when trying to merge after DeDup.
-- Accordingly nf-core/eager will not merge _lanes_ of FASTQs with BAM files (unless you use `--run_convertinputbam`), as only FASTQ files are lane-merged together.
-=======
 - _File_ names must be unique irregardless of file path, due to risk of over-writing (see: [https://github.com/nextflow-io/nextflow/issues/470](https://github.com/nextflow-io/nextflow/issues/470)).
   - If it is 'too late' and already have duplicate file names, a work around is to concatenate the FASTQ files together and supply this to a nf-core/eager run. The only downside is that you will not get independent FASTQC results for each file.
 - Lane IDs must be unique for each sequencing of each library.
@@ -417,7 +402,6 @@
   - If you do not have different IDs nf-core/eager will crash with a `file name collision` error when trying to merge after DeDup.
   - Please note this setup is **not** optimal, as you therefore cannot deduplicate PE and SE data of the same library together (and therefore may still have PCR duplicates at the library merging level).
 - Accordingly nf-core/eager will not merge _lanes_ of FASTQs with BAM files (unless you use `--run_convertbam`), as only FASTQ files are lane-merged together.
->>>>>>> e767c09d
 - nf-core/eager functionality such as `--run_trim_bam` will be applied to only non-UDG (UDG_Treatment: none) or half-UDG (UDG_Treatment: half) libraries.
 - Qualimap is run on each sample, after merging of libraries (i.e. your values will reflect the values of all libraries combined - after being damage trimmed etc.).
 
