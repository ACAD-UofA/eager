--- conflicted
+++ resolved
@@ -1,14 +1,10 @@
 # nf-core/eager: Usage
 
-<<<<<<< HEAD
 ## :warning: Please read this documentation on the nf-core website: [https://nf-co.re/eager/usage](https://nf-co.re/eager/usage)
 
-> _Documentation of pipeline parameters is generated automatically from the pipeline schema and can no longer be found in markdown files._
-
-## Introduction
-=======
+> _Documentation of pipeline parameters is generated automatically from the pipeline schema and may not be up-to-date here._
+
 ## Table of contents
->>>>>>> f2a326d1
 
 <!-- TOC depthfrom:2 depthto:3 -->
 
@@ -181,29 +177,24 @@
 > *Important*: If running nf-core/eager on a cluster - ask your system
 > administrator what profile to use.
 
-<<<<<<< HEAD
 Several generic profiles are bundled with the pipeline which instruct the pipeline to use software packaged using different methods (Docker, Singularity, Podman, Conda) - see below.
-=======
+
 - `docker`
-  - A generic configuration profile to be used with
-    [Docker](https://docker.com/)
-  - Pulls software from Docker Hub:
-    [`nfcore/eager`](https://hub.docker.com/r/nfcore/eager/)
+  - A generic configuration profile to be used with [Docker](https://docker.com/)
+  - Pulls software from Docker Hub: [`nfcore/eager`](https://hub.docker.com/r/nfcore/eager/)
 - `singularity`
-  - A generic configuration profile to be used with
-    [Singularity](https://sylabs.io/docs/)
-  - Pulls software from Docker Hub:
-    [`nfcore/eager`](https://hub.docker.com/r/nfcore/eager/)
+  - A generic configuration profile to be used with [Singularity](https://sylabs.io/docs/)
+  - Pulls software from Docker Hub: [`nfcore/eager`](https://hub.docker.com/r/nfcore/eager/)
+- `podman`
+  - A generic configuration profile to be used with [Podman](https://podman.io/)
+  - Pulls software from Docker Hub: [`nfcore/eager`](https://hub.docker.com/r/nfcore/eager/)
 - `conda`
-  - Please only use Conda as a last resort i.e. when it's not possible to run
-    the pipeline with Docker or Singularity.
-  - A generic configuration profile to be used with
-    [Conda](https://conda.io/docs/)
+  - Please only use Conda as a last resort i.e. when it's not possible to run the pipeline with Docker, Singularity or Podman.
+  - A generic configuration profile to be used with [Conda](https://conda.io/docs/)
   - Pulls most software from [Bioconda](https://bioconda.github.io/)
 - `test`
   - A profile with a complete configuration for automated testing
   - Includes links to test data so needs no other parameters
->>>>>>> f2a326d1
 
 **Institution Specific Profiles** These are profiles specific to certain **HPC
 clusters**, and are centrally maintained at
@@ -232,24 +223,6 @@
 
 We currently offer a nf-core/eager specific profile for
 
-<<<<<<< HEAD
-* `docker`
-  * A generic configuration profile to be used with [Docker](https://docker.com/)
-  * Pulls software from Docker Hub: [`nfcore/eager`](https://hub.docker.com/r/nfcore/eager/)
-* `singularity`
-  * A generic configuration profile to be used with [Singularity](https://sylabs.io/docs/)
-  * Pulls software from Docker Hub: [`nfcore/eager`](https://hub.docker.com/r/nfcore/eager/)
-* `podman`
-  * A generic configuration profile to be used with [Podman](https://podman.io/)
-  * Pulls software from Docker Hub: [`nfcore/eager`](https://hub.docker.com/r/nfcore/eager/)
-* `conda`
-  * Please only use Conda as a last resort i.e. when it's not possible to run the pipeline with Docker, Singularity or Podman.
-  * A generic configuration profile to be used with [Conda](https://conda.io/docs/)
-  * Pulls most software from [Bioconda](https://bioconda.github.io/)
-* `test`
-  * A profile with a complete configuration for automated testing
-  * Includes links to test data so needs no other parameters
-=======
 - `shh`
   - A profiler for the S/CDAG cluster at the Department of Archaeogenetics of
     the Max Planck Institute for the Science of Human History
@@ -259,7 +232,15 @@
 Further institutions can be added at
 [nf-core/configs](https://github.com/nf-core/configs). Please ask the eager
 developers to add your institution to the list above, if you add one!
->>>>>>> f2a326d1
+
+If you are likely to be running `nf-core` pipelines regularly it may be a good idea to request 
+that your custom config file is uploaded to the `nf-core/configs` git repository. Before you do 
+this please can you test that the config file works with your pipeline of choice using the `-c` 
+parameter (see definition above). You can then create a pull request to the `nf-core/configs` 
+repository with the addition of your config file, associated documentation file (see examples in 
+[`nf-core/configs/docs`](https://github.com/nf-core/configs/tree/master/docs)), and amending 
+[`nfcore_custom.config`](https://github.com/nf-core/configs/blob/master/nfcore_custom.config) to 
+include your custom profile.
 
 ### `-resume`
 
@@ -320,12 +301,8 @@
 
 #### `-name`
 
-<<<<<<< HEAD
-If you are likely to be running `nf-core` pipelines regularly it may be a good idea to request that your custom config file is uploaded to the `nf-core/configs` git repository. Before you do this please can you test that the config file works with your pipeline of choice using the `-c` parameter (see definition above). You can then create a pull request to the `nf-core/configs` repository with the addition of your config file, associated documentation file (see examples in [`nf-core/configs/docs`](https://github.com/nf-core/configs/tree/master/docs)), and amending [`nfcore_custom.config`](https://github.com/nf-core/configs/blob/master/nfcore_custom.config) to include your custom profile.
-=======
 Name for the pipeline run. If not specified, Nextflow will automatically
 generate a random mnemonic.
->>>>>>> f2a326d1
 
 This is used in the MultiQC report (if not default) and in the summary HTML /
 e-mail (always).
