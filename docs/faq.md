# Frequently Asked Questions

## Warning about sticked on revision

If you get a warning like the following:

```bash
Project nf-core/eager currently is sticked on revision: dev -- you need to specify explicitly a revision with the option -r to use it
```

This is a nextflow error. This means that you have multiple versions of nf-core/eager downloaded (e.g. 2.0.0, 2.1.0, 2.1.1, dev etc.). With every `nextflow run nf-core/eager` command you must always specify which one you want to use with `-r` - there is no 'default' version it will use.

For example you must run :

```bash
nextflow run nf-core/eager -r 2.1.0 --reads '/<path>/<to>/data/*_{R1,R2}_*.fq.gz' <...>
```

Specifying the version of the run you are using is highly recommended, as it helps in full reproducibility. Whereby if you record the whole command _with_ the version for your publication or internal reports, then anyone who wants to check your work can use the exact version you also used (including all internal tools).

You can see more information on the nextflow documentation [here](https://www.nextflow.io/docs/latest/sharing.html?highlight=revision#handling-revisions).

## I specified a module and it didn't produce the expected output

Possible options:

1. Check there if you have a typo in the parameter name. Nextflow _does not_
check for this
2. Check that an upstream module was turned on (if a module requires the output
of a previous module, it will not be activated unless it receives the output)
<<<<<<< HEAD

## The pipeline crashes almost immediately with an early pipeline step

Sometimes a newly downloaded and set up nf-core/eager pipeline will encounter
an issue where a run almost immediately crashes
(e.g. at `fastqc`, `outputdocumentation` etc.) saying the tool could not be
found or similar.

If you're running singularity, it could be that nextflow cannot access your
singularity image properly - often due to missing bind paths.

See [here](https://nf-co.re/usage/troubleshooting#cannot-find-input-files-when-using-singularity)
for more information.

## The pipeline has crashed with an error but nextflow is still running

If this happens, you can either wait until all other already running jobs to
safely finish, or if nextflow _still_ does not stop press `ctrl + c` on your
keyboard (or equivalent) to stop the nextflow run.

> :warning: if you do this, and do not plan to fix the run make sure to delete
the output folder. Otherwise you may end up a lot of large intermediate files
being left! You can clean a nextflow run of all intermediate files with
`nextflow clean -f -k` or delete the `work/` directory.

## I get a file name collision error during library merging

When using TSV input, nf-core EAGER will attempt to merge all files with the
same `Sample ID`. However, if you have specified the same `Library_ID` for two
sets of FASTQ files you will likely receive an error such as

```bash
Error executing process > 'library_merge (JK2782)'
Caused by:
  Process `library_merge` input file name collision -- There are multiple input files for each of the following file names: JK2782.mapped_rmdup.bam.csi, JK2782.mapped_rmdup.bam
Tip: you can try to figure out what's wrong by changing to the process work dir and showing the script file named `.command.sh`
Execution cancelled -- Finishing pending tasks before exit
```

This could happen when you specify the same `Library_ID` but with different
sequencing configurations (PE vs SE).

In this case you must modify your `Library_ID` accordingly to make them unique.

## How to investigate a failed run

As with most pipelines, nf-core/eager can sometimes fail either through a
problem with the pipeline itself, but also sometimes through an issue of the
program being run at the given step.

To help try and identify what has caused the error, you can perform the
following steps before reporting the issue:

### 1a Nextflow reports an 'error executing process' with command error

Firstly, take a moment to read the terminal output that is printed by an
nf-core/eager command.

When reading the following, you can see that the actual _command_ failed. When
you get this error, this would suggest that an actual program used by the
pipeline has failed. This is identifiable that you get an `exit status` and
a `Command error:`, the latter of which is what is reported by the failed
program itself.

```bash
ERROR ~ Error executing process > 'circulargenerator (hg19_complete_500.fasta)'

Caused by:
  Process `circulargenerator (hg19_complete_500.fasta)` terminated with an error exit status (1)

Command executed:

  circulargenerator -e 500 -i hg19_complete.fasta -s MT
  bwa index hg19_complete_500.fasta

Command exit status:
  1

Command output:
  (empty)

Command error:
  Exception in thread "main" java.lang.OutOfMemoryError: Java heap space
        at java.util.Arrays.copyOf(Arrays.java:3332)
        at java.lang.AbstractStringBuilder.ensureCapacityInternal(AbstractStringBuilder.java:124)
        at java.lang.AbstractStringBuilder.append(AbstractStringBuilder.java:448)
        at java.lang.StringBuffer.append(StringBuffer.java:270)
  rk dirat CircularGenerator.extendFastA(CircularGenerator.java:155)
        at CircularGenerator.main(CircularGenerator.java:119)

Work dir:
  /projects1/microbiome_calculus/RIII/03-preprocessing/mtCap_preprocessing/work/7f/52f33fdd50ed2593d3d62e7c74e408

Tip: you can replicate the issue by changing to the process work dir and entering the command `bash .command.run`

 -- Check '.nextflow.log' file for details
```

If you find it is a common error try and fix it yourself by changing your
options in your nf-core/eager run - it could be a
configuration error on your part - however in some cases it could be an error
in the way we've set up the process in nf-core/eager.

To further investigate, go to step 2.

### 1b Nextflow reports an 'error executing process' with no command error

Alternatively, you may get an error with nextflow itself. The most common one
would be a 'process fails' and it looks like the following.

```bash
Error executing process > 'library_merge (JK2782)'
Caused by:
  Process `library_merge` input file name collision -- There are multiple input files for each of the following file names: JK2782.mapped_rmdup.bam.csi, JK2782.mapped_rmdup.bam
Tip: you can try to figure out what's wrong by changing to the process work dir and showing the script file named `.command.sh`
Execution cancelled -- Finishing pending tasks before exit
```

However in this case, there is no `exit status` or `Command error:` message. In
this case this is a nextflow issue.

The example above is because a user has specified multiple sequencing runs of
different libraries but with the same library name. In this case nextflow could
not identify which is the correct file to merge because they have the same name.

This again can also be a user or nextflow error, but the errors are often more
abstract and less clear how to solve (unless you are familiar with nextflow).

Try to investigate a bit further and see if you can understand what the
error refers to, but if you cannot - please ask on the #eager channel on the
[nf-core slack](https://nf-co.re/join/slack) or leave a
[github issue](https://github.com/nf-core/eager/issues).

### 2 Investigating an failed process's `work/` directory

If you haven't found a clear solution to the failed process from the reported
error's, you can next go into the directory where the process was working in,
and investigate the log and error messages that are produced by each command
of the process.

For example, in the error in
[1a](#1a-Nextflow-reports-an-error-executing-process-with-command-error) you can
see the following line

```bash
Work dir:
  /projects1/microbiome_calculus/RIII/03-preprocessing/mtCap_preprocessing/work/7f/52f33fdd50ed2593d3d62e7c74e408
```

If you change into this with `cd` and run `ls -la` you should see a collection
normal files, symbolic links (symlinks) and hidden files (indicated with `.`
at the beginning of the file name).

- Symbolic links: are typically input files from previous processes.
- Normal files: are typically successfully completed output files from some of
some of the commands in the process
- Hidden files are nextflow generated files and include the submission commands
as well as log files

When you have an error run, you can firstly check the contents of the output
files to see if they are empty or not (e.g. with `cat` or `zcat`),
interpretation of which will depend on the program thus dependent on the user
knowledge.

Next, you can investigate `.command.err` and `.command.out`, or `.command.log`.
These represent the standard out or err (in the case of `.log`, both combined)
of all the commands/programs in the process - i.e. what would be printed
to screen if you were running the command/program yourself. Again, view
these with e.g. `cat` and see if you can identify the error of the program
itself.

Finally, you can also try running the commands _yourself_. You can firstly
try to do this by loading your given nf-core/eager environment (e.g.
`singularity shell /<path>/<to>/nf-core-eager-X-X-X.img` or
`conda activate nf-core-eager-X.X.X`), then running `bash .command.sh`.

If this doesn't work this suggests either there is something wrong with the
nf-core/eager environment confirugration, _or_ there still a problem with the
program itself. To confirm the former, try running the command within the
`.command.sh` file (viewable with `cat`) but with locally installed versions
of programs you may already have on your system. If the command still doesn't
work - it is a problem with the program or your specified configuration. If
it does work locally, please report as a [github issue](https://github.com/nf-core/eager/issues).

=======

## The pipeline crashes almost immediately with an early pipeline step

Sometimes a newly downloaded and set up nf-core/eager pipeline will encounter
an issue where a run almost immediately crashes
(e.g. at `fastqc`, `outputdocumentation` etc.) saying the tool could not be
found or similar.

If you're running singularity, it could be that nextflow cannot access your
singularity image properly - often due to missing bind paths.

See [here](https://nf-co.re/usage/troubleshooting#cannot-find-input-files-when-using-singularity)
for more information.

## The pipeline has crashed with an error but nextflow is still running

If this happens, you can either wait until all other already running jobs to
safely finish, or if nextflow _still_ does not stop press `ctrl + c` on your
keyboard (or equivalent) to stop the nextflow run.

> :warning: if you do this, and do not plan to fix the run make sure to delete
the output folder. Otherwise you may end up a lot of large intermediate files
being left! You can clean a nextflow run of all intermediate files with
`nextflow clean -f -k` or delete the `work/` directory.

## How to investigate a failed run

As with most pipelines, nf-core/eager can sometimes fail either through a
problem with the pipeline itself, but also sometimes through an issue of the
program being run at the given step.

To help try and identify what has caused the error, you can perform the
following steps before reporting the issue:

### 1a Nextflow reports an 'error executing process' with command error

Firstly, take a moment to read the terminal output that is printed by an
nf-core/eager command.

When reading the following, you can see that the actual _command_ failed. When
you get this error, this would suggest that an actual program used by the
pipeline has failed. This is identifiable that you get an `exit status` and
a `Command error:`, the latter of which is what is reported by the failed
program itself.

```bash
ERROR ~ Error executing process > 'circulargenerator (hg19_complete_500.fasta)'

Caused by:
  Process `circulargenerator (hg19_complete_500.fasta)` terminated with an error exit status (1)

Command executed:

  circulargenerator -e 500 -i hg19_complete.fasta -s MT
  bwa index hg19_complete_500.fasta

Command exit status:
  1

Command output:
  (empty)

Command error:
  Exception in thread "main" java.lang.OutOfMemoryError: Java heap space
        at java.util.Arrays.copyOf(Arrays.java:3332)
        at java.lang.AbstractStringBuilder.ensureCapacityInternal(AbstractStringBuilder.java:124)
        at java.lang.AbstractStringBuilder.append(AbstractStringBuilder.java:448)
        at java.lang.StringBuffer.append(StringBuffer.java:270)
  rk dirat CircularGenerator.extendFastA(CircularGenerator.java:155)
        at CircularGenerator.main(CircularGenerator.java:119)

Work dir:
  /projects1/microbiome_calculus/RIII/03-preprocessing/mtCap_preprocessing/work/7f/52f33fdd50ed2593d3d62e7c74e408

Tip: you can replicate the issue by changing to the process work dir and entering the command `bash .command.run`

 -- Check '.nextflow.log' file for details
```

If you find it is a common error try and fix it yourself by changing your
options in your nf-core/eager run - it could be a
configuration error on your part - however in some cases it could be an error
in the way we've set up the process in nf-core/eager.

To further investigate, go to step 2.

### 1b Nextflow reports an 'error executing process' with no command error

Alternatively, you may get an error with nextflow itself. The most common one
would be a 'process fails' and it looks like the following.

```bash
Error executing process > 'library_merge (JK2782)'
Caused by:
  Process `library_merge` input file name collision -- There are multiple input files for each of the following file names: JK2782.mapped_rmdup.bam.csi, JK2782.mapped_rmdup.bam
Tip: you can try to figure out what's wrong by changing to the process work dir and showing the script file named `.command.sh`
Execution cancelled -- Finishing pending tasks before exit
```

However in this case, there is no `exit status` or `Command error:` message. In
this case this is a nextflow issue.

The example above is because a user has specified multiple sequencing runs of
different libraries but with the same library name. In this case nextflow could
not identify which is the correct file to merge because they have the same name.

This again can also be a user or nextflow error, but the errors are often more
abstract and less clear how to solve (unless you are familiar with nextflow).

Try to investigate a bit further and see if you can understand what the
error refers to, but if you cannot - please ask on the #eager channel on the
[nf-core slack](https://nf-co.re/join/slack) or leave a
[github issue](https://github.com/nf-core/eager/issues).

### 2 Investigating an failed process's `work/` directory

If you haven't found a clear solution to the failed process from the reported
error's, you can next go into the directory where the process was working in,
and investigate the log and error messages that are produced by each command
of the process.

For example, in the error in
[1a](#1a-Nextflow-reports-an-error-executing-process-with-command-error) you can
see the following line

```bash
Work dir:
  /projects1/microbiome_calculus/RIII/03-preprocessing/mtCap_preprocessing/work/7f/52f33fdd50ed2593d3d62e7c74e408
```

If you change into this with `cd` and run `ls -la` you should see a collection
normal files, symbolic links (symlinks) and hidden files (indicated with `.`
at the beginning of the file name).

- Symbolic links: are typically input files from previous processes.
- Normal files: are typically successfully completed output files from some of
some of the commands in the process
- Hidden files are nextflow generated files and include the submission commands
as well as log files

When you have an error run, you can firstly check the contents of the output
files to see if they are empty or not (e.g. with `cat` or `zcat`),
interpretation of which will depend on the program thus dependent on the user
knowledge.

Next, you can investigate `.command.err` and `.command.out`, or `.command.log`.
These represent the standard out or err (in the case of `.log`, both combined)
of all the commands/programs in the process - i.e. what would be printed
to screen if you were running the command/program yourself. Again, view
these with e.g. `cat` and see if you can identify the error of the program
itself.

Finally, you can also try running the commands _yourself_. You can firstly
try to do this by loading your given nf-core/eager environment (e.g.
`singularity shell /<path>/<to>/nf-core-eager-X-X-X.img` or
`conda activate nf-core-eager-X.X.X`), then running `bash .command.sh`.

If this doesn't work this suggests either there is something wrong with the
nf-core/eager environment confirugration, _or_ there still a problem with the
program itself. To confirm the former, try running the command within the
`.command.sh` file (viewable with `cat`) but with locally installed versions
of programs you may already have on your system. If the command still doesn't
work - it is a problem with the program or your specified configuration. If
it does work locally, please report as a [github issue](https://github.com/nf-core/eager/issues).

>>>>>>> 1600d8b5
If it does, please ask the developer of the tool (although we will endevour to
help as much as we can via the [nf-core slack](https://nf-co.re/join/slack) in
the #eager channel).<|MERGE_RESOLUTION|>--- conflicted
+++ resolved
@@ -28,7 +28,6 @@
 check for this
 2. Check that an upstream module was turned on (if a module requires the output
 of a previous module, it will not be activated unless it receives the output)
-<<<<<<< HEAD
 
 ## The pipeline crashes almost immediately with an early pipeline step
 
@@ -213,173 +212,6 @@
 work - it is a problem with the program or your specified configuration. If
 it does work locally, please report as a [github issue](https://github.com/nf-core/eager/issues).
 
-=======
-
-## The pipeline crashes almost immediately with an early pipeline step
-
-Sometimes a newly downloaded and set up nf-core/eager pipeline will encounter
-an issue where a run almost immediately crashes
-(e.g. at `fastqc`, `outputdocumentation` etc.) saying the tool could not be
-found or similar.
-
-If you're running singularity, it could be that nextflow cannot access your
-singularity image properly - often due to missing bind paths.
-
-See [here](https://nf-co.re/usage/troubleshooting#cannot-find-input-files-when-using-singularity)
-for more information.
-
-## The pipeline has crashed with an error but nextflow is still running
-
-If this happens, you can either wait until all other already running jobs to
-safely finish, or if nextflow _still_ does not stop press `ctrl + c` on your
-keyboard (or equivalent) to stop the nextflow run.
-
-> :warning: if you do this, and do not plan to fix the run make sure to delete
-the output folder. Otherwise you may end up a lot of large intermediate files
-being left! You can clean a nextflow run of all intermediate files with
-`nextflow clean -f -k` or delete the `work/` directory.
-
-## How to investigate a failed run
-
-As with most pipelines, nf-core/eager can sometimes fail either through a
-problem with the pipeline itself, but also sometimes through an issue of the
-program being run at the given step.
-
-To help try and identify what has caused the error, you can perform the
-following steps before reporting the issue:
-
-### 1a Nextflow reports an 'error executing process' with command error
-
-Firstly, take a moment to read the terminal output that is printed by an
-nf-core/eager command.
-
-When reading the following, you can see that the actual _command_ failed. When
-you get this error, this would suggest that an actual program used by the
-pipeline has failed. This is identifiable that you get an `exit status` and
-a `Command error:`, the latter of which is what is reported by the failed
-program itself.
-
-```bash
-ERROR ~ Error executing process > 'circulargenerator (hg19_complete_500.fasta)'
-
-Caused by:
-  Process `circulargenerator (hg19_complete_500.fasta)` terminated with an error exit status (1)
-
-Command executed:
-
-  circulargenerator -e 500 -i hg19_complete.fasta -s MT
-  bwa index hg19_complete_500.fasta
-
-Command exit status:
-  1
-
-Command output:
-  (empty)
-
-Command error:
-  Exception in thread "main" java.lang.OutOfMemoryError: Java heap space
-        at java.util.Arrays.copyOf(Arrays.java:3332)
-        at java.lang.AbstractStringBuilder.ensureCapacityInternal(AbstractStringBuilder.java:124)
-        at java.lang.AbstractStringBuilder.append(AbstractStringBuilder.java:448)
-        at java.lang.StringBuffer.append(StringBuffer.java:270)
-  rk dirat CircularGenerator.extendFastA(CircularGenerator.java:155)
-        at CircularGenerator.main(CircularGenerator.java:119)
-
-Work dir:
-  /projects1/microbiome_calculus/RIII/03-preprocessing/mtCap_preprocessing/work/7f/52f33fdd50ed2593d3d62e7c74e408
-
-Tip: you can replicate the issue by changing to the process work dir and entering the command `bash .command.run`
-
- -- Check '.nextflow.log' file for details
-```
-
-If you find it is a common error try and fix it yourself by changing your
-options in your nf-core/eager run - it could be a
-configuration error on your part - however in some cases it could be an error
-in the way we've set up the process in nf-core/eager.
-
-To further investigate, go to step 2.
-
-### 1b Nextflow reports an 'error executing process' with no command error
-
-Alternatively, you may get an error with nextflow itself. The most common one
-would be a 'process fails' and it looks like the following.
-
-```bash
-Error executing process > 'library_merge (JK2782)'
-Caused by:
-  Process `library_merge` input file name collision -- There are multiple input files for each of the following file names: JK2782.mapped_rmdup.bam.csi, JK2782.mapped_rmdup.bam
-Tip: you can try to figure out what's wrong by changing to the process work dir and showing the script file named `.command.sh`
-Execution cancelled -- Finishing pending tasks before exit
-```
-
-However in this case, there is no `exit status` or `Command error:` message. In
-this case this is a nextflow issue.
-
-The example above is because a user has specified multiple sequencing runs of
-different libraries but with the same library name. In this case nextflow could
-not identify which is the correct file to merge because they have the same name.
-
-This again can also be a user or nextflow error, but the errors are often more
-abstract and less clear how to solve (unless you are familiar with nextflow).
-
-Try to investigate a bit further and see if you can understand what the
-error refers to, but if you cannot - please ask on the #eager channel on the
-[nf-core slack](https://nf-co.re/join/slack) or leave a
-[github issue](https://github.com/nf-core/eager/issues).
-
-### 2 Investigating an failed process's `work/` directory
-
-If you haven't found a clear solution to the failed process from the reported
-error's, you can next go into the directory where the process was working in,
-and investigate the log and error messages that are produced by each command
-of the process.
-
-For example, in the error in
-[1a](#1a-Nextflow-reports-an-error-executing-process-with-command-error) you can
-see the following line
-
-```bash
-Work dir:
-  /projects1/microbiome_calculus/RIII/03-preprocessing/mtCap_preprocessing/work/7f/52f33fdd50ed2593d3d62e7c74e408
-```
-
-If you change into this with `cd` and run `ls -la` you should see a collection
-normal files, symbolic links (symlinks) and hidden files (indicated with `.`
-at the beginning of the file name).
-
-- Symbolic links: are typically input files from previous processes.
-- Normal files: are typically successfully completed output files from some of
-some of the commands in the process
-- Hidden files are nextflow generated files and include the submission commands
-as well as log files
-
-When you have an error run, you can firstly check the contents of the output
-files to see if they are empty or not (e.g. with `cat` or `zcat`),
-interpretation of which will depend on the program thus dependent on the user
-knowledge.
-
-Next, you can investigate `.command.err` and `.command.out`, or `.command.log`.
-These represent the standard out or err (in the case of `.log`, both combined)
-of all the commands/programs in the process - i.e. what would be printed
-to screen if you were running the command/program yourself. Again, view
-these with e.g. `cat` and see if you can identify the error of the program
-itself.
-
-Finally, you can also try running the commands _yourself_. You can firstly
-try to do this by loading your given nf-core/eager environment (e.g.
-`singularity shell /<path>/<to>/nf-core-eager-X-X-X.img` or
-`conda activate nf-core-eager-X.X.X`), then running `bash .command.sh`.
-
-If this doesn't work this suggests either there is something wrong with the
-nf-core/eager environment confirugration, _or_ there still a problem with the
-program itself. To confirm the former, try running the command within the
-`.command.sh` file (viewable with `cat`) but with locally installed versions
-of programs you may already have on your system. If the command still doesn't
-work - it is a problem with the program or your specified configuration. If
-it does work locally, please report as a [github issue](https://github.com/nf-core/eager/issues).
-
->>>>>>> 1600d8b5
 If it does, please ask the developer of the tool (although we will endevour to
 help as much as we can via the [nf-core slack](https://nf-co.re/join/slack) in
 the #eager channel).