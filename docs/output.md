# nf-core/eager: Output
<<<<<<< HEAD
=======

## :warning: Please read this documentation on the nf-core website: [https://nf-co.re/eager/output](https://nf-co.re/eager/output)

> _Documentation of pipeline parameters is generated automatically from the pipeline schema and can no longer be found in markdown files._

## Introduction
>>>>>>> 9e1f30b3

## :warning: Please read this documentation on the nf-core website: [https://nf-co.re/eager/output](https://nf-co.re/eager/output)

<<<<<<< HEAD
> _Documentation of pipeline parameters is generated automatically from the pipeline schema and these markdown files may not be up-to-date._

## Table of contents

<!-- TOC depthfrom:2 depthto:3 -->

- [Table of contents](#table-of-contents)
- [Introduction](#introduction)
- [Directory Structure](#directory-structure)
  - [Primary Output Directories](#primary-output-directories)
  - [Secondary Output Directories](#secondary-output-directories)
- [MultiQC Report](#multiqc-report)
  - [General Stats Table](#general-stats-table)
  - [FastQC](#fastqc)
  - [FastP](#fastp)
  - [AdapterRemoval](#adapterremoval)
  - [Bowtie2](#bowtie2)
  - [MALT](#malt)
  - [Kraken](#kraken)
  - [Samtools](#samtools)
  - [DeDup](#dedup)
  - [Picard](#picard)
  - [Preseq](#preseq)
  - [DamageProfiler](#damageprofiler)
  - [QualiMap](#qualimap)
  - [Sex.DetERRmine](#sexdeterrmine)
  - [MultiVCFAnalyzer](#multivcfanalyzer)
- [Output Files](#output-files)

<!-- /TOC -->

## Introduction

The output of nf-core/eager primarily consists of the following main components: output alignment files (e.g. VCF, BAM or FASTQ files), and summary statistics of the whole run presented in a [`MultiQC`](https://multiqc.info) report. Intermediate files and module-specific statistics files are also retained depending on your particular run configuration.

## Directory Structure

The default directory structure of nf-core/eager is as follows

```bash
results/
├── MultiQC/
├── <MODULE_1>/
├── <MODULE_2>/
├── <MODULE_3>/
├── pipeline_info/
└── reference_genome/
work/
```

- The parent directory `<RUN_OUTPUT_DIRECTORY>` is the parent directory of the run, either the directory the pipeline was run from or as specified by the `--outdir` flag. The default name of the output directory (unless otherwise specified) will be `./results/`.

### Primary Output Directories

These directories are the ones you will use on a day-to-day basis and are those which you should familiarise yourself with.

- The `MultiQC` directory is the most important directory and contains the main summary report of the run in HTML format, which can be viewed in a web-browser of your choice. The sub-directory contains the MultiQC collected data used to build the HTML report. The Report allows you to get an overview of the sequencing and mapping quality as well as aDNA metrics (see the [MultiQC Report](#multiqc-report) section for more detail).
- A `<MODULE>` directory contains the (cleaned-up) output from a particular software module. This is the second most important set of directories. This contains output files such as FASTQ, BAM, statistics, and/or plot files of a specific module (see the [Output Files](#output-files) section for more detail). The latter two are only needed when you need finer detail about that particular part of the pipeline.

### Secondary Output Directories

These are less important directories which are used less often, normally in the context of bug-reporting.

- `pipeline_info/`: [Nextflow](https://www.nextflow.io/docs/latest/tracing.html) provides excellent functionality for generating various reports relevant to the running and execution of the pipeline. This will allow you to troubleshoot errors with the running of the pipeline, and also provide you with other information such as launch commands, run times and resource usage.
  - Reports generated by Nextflow: `execution_report.html`, `execution_timeline.html`, `execution_trace.txt` and `pipeline_dag.dot`/`pipeline_dag.svg`.
  - Reports generated by the pipeline: `pipeline_report.html`, `pipeline_report.txt` and `software_versions.csv`.
  - Documentation for interpretation of results in HTML format: `results_description.html`.
- `reference_genome/` contains either text files describing the location of specified reference genomes, and if not already supplied when running the pipeline, auxiliary indexing files. This is often useful when re-running other samples using the same reference genome, but is otherwise often not important.
- The `work/` directory contains all the `nextflow` processing directories. This is where `nextflow` actually does all the work, but in an efficient programmatic procedure that is not intuitive to human-readers. Due to this, the directory is often not important to a user as all the useful output files are linked to the module directories (see above). Otherwise, this directory maybe useful when a bug-reporting.

> :warning: Note that `work/` will be created wherever you are running the `nextflow run` command from, unless you specify the location with `-w`, i.e. it will not by default be in `outdir`!.

## MultiQC Report

In this section we will run through the output of each **default** module as reported in a MultiQC output. This can be viewed by opening the HTML file in your `<RUN_OUTPUT_DIRECTORY>/MultiQC/` directory in a web browser. The section will also provide some basic tips on how to interpret the plots and values, although we highly recommend reading the READMEs or original papers of the tools used in the pipeline. A list of references can be seen on the [nf-core/eager github repository](https://github.com/nf-core/eager/)

For more information about how to use MultiQC reports, see [http://multiqc.info](http://multiqc.info)

### General Stats Table

#### Background

This is the main summary table produced by MultiQC that the report begins with. This section of the report is generated by MultiQC itself rather than stats produced by a specific module. It shows whatever each module considers to be as the 'most important' values to be displayed - however the nf-core/eager version has been somewhat customised to make it as close to the EAGER (v1) ReportTable format as possible, with some opinionated tweaks.

#### Table

This table will report values per-file, library, or sample statistics depending on which stage along the pipeline you have gone through. MultiQC will try and collapse the rows as far as possible, if the log files have the same name. However, separate libraries will be displayed separately, for example when using DamageProfiler with the using TSV input and merging of samples is performed (which would be reported at the qualimap level). If you're only interested in a single part of the results (e.g. qualimap) you can use the `Configure Columns` to remove columns and the corresponding rows will be not displayed, resulting in a more compact table.

Each column name is supplied by the module, so you may see similar column names. When unsure, hovering over the column name will allow you see which module it is derived from.

The possible columns displayed by default are as follows:

- **Sample Name** This is the log file name without file suffix(s). This will depend on the module outputs.
- **Seqs** This is from Pre-AdapterRemoval FastQC. Represents the number of raw reads in your untrimmed and (paired end) unmerged FASTQ file. Each row should be approximately equal to the number of reads you requested to be sequenced, divided by the number of FASTQ files you received for that library.
- **Length** This is from Pre-AdapterRemoval FastQC. This is the average read length in your untrimmed and (paired end) unmerged FASTQ file and should represent the number of cycles of your sequencing chemistry.
- **%GC** This is from Pre-AdapterRemoval FastQC. This is the average GC content in percent of all the reads in your untrimmed and (paired end) unmerged FASTQ file.
- **GC content** This is from FastP. This is the average GC of all reads in your untrimmed and unmerged FASTSQ file after poly-G tail trimming. If you have lots of tails, this value should drop from the pre-AdapterRemoval FastQC  %GC column.
- **% Trimmed** This is from AdapterRemoval. It is the percentage of reads which had an adapter sequence removed from the end of the read.
- **Seqs** This is from Post-AdapterRemoval FastQC. Represents the number of preprocessed reads in your adapter trimmed (paired end) merged FASTQ file. The loss between this number and the Pre-AdapterRemoval FastQC can give you an idea of the quality of trimming and merging.
- **%GC** This is from Post-AdapterRemoval FastQC. Represents the average GC of all preprocessed reads in your adapter trimmed (paired end) merged FASTQ file.
- **Length** This is from post-AdapterRemoval FastQC. This is the average read length in your trimmed and (paired end) merged FASTQ file and should represent the 'realistic' average lengths of your DNA molecules
- **% Aligned** This is from bowtie2. It reports the percentage of input reads that mapped to your reference genome. This number will be likely similar to Endogenous DNA % (see below).
- **Mappability** This is from MALT. It reports the percentage of the off-target reads (from mapping), that could map to your MALT metagenomic database. This can often be low for aDNA due to short reads and database bias.
- **% Unclassified** This is from Kraken. It reports the percentage of reads that could not be aligned and taxonomically assigned against your Kraken metagenomic database. This can often be high for aDNA due to short reads and database bias.
- **Reads Mapped** This is from Samtools. This is the raw number of preprocessed reads mapped to your reference genome _prior_ map quality filtering.
- **Endogenous DNA (%)** This is from the endorS.py tool. It displays a percentage of mapped reads over total reads that went into mapped (i.e. the percentage DNA content of the library that matches the reference). Assuming a perfect ancient sample with no modern contamination, this would be the amount of true ancient DNA in the sample. However this value _most likely_ include contamination and will not entirely be the true 'endogenous' content.
- **Reads Mapped** This is from Samtools. This is the raw number of preprocessed reads mapped to your reference genome _after_ map quality filtering (note the column name does not distinguish itself from prior-map quality filtering, but the post-filter column is always second)
- **Endogenous DNA Post (%)** This is from the endorS.py tool. It displays a percentage of mapped reads _after_ BAM filtering (e.g. for mapping quality) over total reads that went into mapped (i.e. the percentage DNA content of the library that matches the reference). This column will only be displayed if BAM filtering is turned on and is based on the original mapping for total reads, and mapped reads as calculated from the post-filtering BAM.
- **ClusterFactor** This is from DeDup. This is a value representing the how many duplicates in the library exist for each unique read. A cluster factor close to one replicates a highly complex library and could be sequenced further. Generally with a value of more than 2 you will not be gaining much more information by sequencing deeper.
- **Dups** This is from Picard's markDuplicates. It represents the percentage of reads in your library that were exact duplicates of other reads in your database. The lower the better, as high duplication rate means lots of sequencing of the same information (and therefore is not time or cost effective).
- **X Prime Y>Z N base** These columns are from DamageProfiler. The prime numbers represent which end of the reads the damage is referring to. The Y>Z is the type of substitution (C>T is the true damage, G>A is the complementary). You should see for no- and half- UDG treatment a decrease in frequency from the 1st to 2nd base.
- **Mean Read Length** This is from DamageProfiler. This is the mean length of all de-duplicated mapped reads. Ancient DNA normally will have a mean between 30-75, however this can vary.
- **Median Read Length** This is from DamageProfiler. This is the median length of all de-duplicated mapped reads. Ancient DNA normally will have a mean between 30-75, however this can vary.
- **Aligned** This is from Qualimap. This is the total number of _deduplicated_ reads that mapped to your reference genome. This is the **best** number to report for final mapped reads in final publications.
- **Mean/Median Coverage** This is from Qualimap. This is the mean/median number of times a base on your reference genome was covered by a read (i.e. depth coverage). This average includes bases with 0 reads covering that position.
- **>= 1X** to **>= 5X** These are from Qualimap. This is the percentage of the genome covered at that particular depth coverage.
- **% GC** This is the mean GC content in percent of all mapped reads post-deduplication. This should normally be close to the GC content of your reference genome.
- **MT to Nuclear Ratio** This from MTtoNucRatio. This reports the number of reads aligned to a mitochondrial entry in your reference FASTA to all other entries. This will typically be high but will vary depending on tissue type.
- **XRate** This is from Sex.DetERRmine. This is the relative depth of coverage on the X-chromosome.
- **YRate** This is from Sex.DetERRmine. This is the relative depth of coverage on the Y-chromosome.
- **#SNPs Covered** This is from eigenstrat\_snp\_coverage. The number of called SNPs after genotyping with pileupcaller.
- **#SNPs Total** This is from eigenstrat\_snp\_coverage. The maximum number of covered SNPs, i.e. the number of SNPs in the .snp file provided to pileupcaller with `--pileupcaller_snpfile`.
- **Number of SNPs** This is from ANGSD. The number of SNPs left after removing sites with no data in a 5 base pair surrounding region.
- **Contamination Estimate (Method1_ML)** This is from the nuclear contamination function of ANGSD. The Maximum Likelihood contamination estimate according to Method 1. The estimates using Method of Moments and/or those based on Method 2 can be unhidden through the "Configure Columns" button.
- **Estimate Error (Method1_ML)** This is from ANGSD. The standard error of the Method1 Maximum likelihood estimate. The errors associated with Method of Moments and/or Method2 estimates can be unhidden through the "Configure Columns" button.
- **% Hets** This is from MultiVCFAnalyzer. This reports the number of SNPs on an assumed haploid organism that have two possible alleles. A high percentage may indicate cross-mapping from a related species.

For other non-default columns (activated under 'Configure Columns'), hover over the column name for further descriptions.

### FastQC

#### Background

[FastQC](http://www.bioinformatics.babraham.ac.uk/projects/fastqc/) gives general quality metrics about your raw reads. It provides information about the quality score distribution across your reads, the per base sequence content (%T/A/G/C) as sequenced. You also get information about adapter contamination and other overrepresented sequences.

You will receive output for each supplied FASTQ file.

When dealing with ancient DNA data the MultiQC plots for FastQC will often show lots of 'warning' or 'failed' samples. You generally can discard this sort of information as we are dealing with very degraded and metagenomic samples which have artefacts that violate the FastQC 'quality definitions', while still being valid data for aDNA researchers. Instead you will *normally* be looking for 'global' patterns across all samples of a sequencing run to check for library construction or sequencing failures. Decision on whether a individual sample has 'failed' or not should be made by the user after checking all the plots themselves (e.g. if the sample is consistently an outlier to all others in the run).
=======
The directories listed below will be created in the results directory after the pipeline has finished. All paths are relative to the top-level results directory.

<!-- TODO nf-core: Write this documentation describing your workflow's output -->

## Pipeline overview

The pipeline is built using [Nextflow](https://www.nextflow.io/)
and processes data using the following steps:

* [FastQC](#fastqc) - Read quality control
* [MultiQC](#multiqc) - Aggregate report describing results from the whole pipeline
* [Pipeline information](#pipeline-information) - Report metrics generated during the workflow execution

## FastQC
>>>>>>> 9e1f30b3

[FastQC](http://www.bioinformatics.babraham.ac.uk/projects/fastqc/) gives general quality metrics about your sequenced reads. It provides information about the quality score distribution across your reads, per base sequence content (%A/T/G/C), adapter contamination and overrepresented sequences.

For further reading and documentation see the [FastQC help pages](http://www.bioinformatics.babraham.ac.uk/projects/fastqc/Help/).

<<<<<<< HEAD
> **NB:** The FastQC (pre-AdapterRemoval) plots displayed in the MultiQC report shows *untrimmed* reads. They may contain adapter sequence and potentially regions with low quality. To see how your reads look after trimming, look at the FastQC reports in the FastQC (post-AdapterRemoval). You should expect after AdapterRemoval, that most of the artefacts are removed.

#### Sequence Counts

This shows a barplot with the overall number of sequences (x axis) in your raw library after demultiplexing, **per file** (y-axis). If you have paired end data, you will have one bar for Read 1 (or forward), and a second bar for Read 2 (or reverse). Each entire bar should represent approximately what you requested from the sequencer itself - unless you have your library sequenced over multiple lanes, where it should be what you request divided by the number of lanes it was split over.

A section of the bar will also show an approximate estimation of the fraction of the total number of reads that are duplicates of another. This can derive from over-amplification of the library, or lots of single adapters. This can be later checked with the Deduplication check. A good library and sequencing run should have very low amounts of duplicates reads.

<p align="center">
  <img src="images/output/fastqc/fastqc_sequence_counts.png" width="75%" height = "75%">
</p>

#### Sequence Quality Histograms

This line plot represents the Phred scores across each base pair of all the reads. The x-axis is the base position across each read, and the y-axis is the average base-calling score (Phred-scaled) of the nucleotides across all reads. Again, this is per FASTQ file (i.e. forward/reverse and/or lanes separately). The background colours represent approximate ranges of quality, with green section being acceptable quality, orange is dubious and red is bad.

You will often see that the first 5 or so bases have slightly lower quality than the rest of the read as this the calibration steps of the machine. The bulk of the read should then stay ~35. Do not worry if you see the last 10-20 bases of reads do often have lower quality base calls that the middle of the read, as the sequencing reagents start to deplete during these cycles (e.g. making nucleotide fluorescence weaker). Furthermore, the reverse reads of sequencing data will often be even lower at ends than forward reads for the same reason.

<p align="center">
  <img src="images/output/fastqc/fastqc_sequence_quality_histogram.png" width="75%" height = "75%">
</p>

Things to watch out for:

- all positions having Phred scores less than 27
- a sharp drop-off of quality early in the read
- for paired-end data, if either R1 or R2 is significantly lower quality across the whole read compared to the complementary read.
  
#### Per Sequence Quality Scores

This is a further summary of the previous plot. This is a histogram of the _overall_ read quality (compared to per-base, above). The x axis is the mean read-quality score (summarising all the bases of the read in a single value), and the y-axis is the number of reads with this Phred score. You should see a peak with the majority of your reads between 27-35.

<p align="center">
  <img src="images/output/fastqc/fastqc_per_sequence_quality_score.png" width="75%" height = "75%">
</p>

Things to watch out for:

- bi-modal peaks which suggests artefacts in some of the sequencing cycles
- all peaks being in orange or red sections which suggests an overall bad sequencing run (possibly due to a faulty flow-cell).
  
#### Per Base Sequencing Content

This is a heatmap which shows the average percentage of C, G, T, and A nucleotides across ~4bp bins across all reads.

You expect to see whole heatmap to be a relatively equal block of colour (normally black), representing an equal mix of A, C, T, G colors (see legend).

<p align="center">
  <img src="images/output/fastqc/fastqc_per_base_sequence_content.png" width="75%" height = "75%">
</p>

Things to watch out for:

- If you see a particular colour becoming more prominent this suggests there is an over-representation of those bases at that base-pair range across all reads (e.g. 20-24bp). This could happen if you have lots of PCR duplicates, or poly-G tails from Illumina NextSeq/NovaSeq 2-colour chemistry data (where no fluorescence can mean both G or 'no-call').

> If you see Poly-G tails, we recommend to turn on FastP poly-G trimming with EAGER. See the 'running' documentation page for details.

#### Per Sequence GC Content

This line graph shows the number percentage reads (y-axis) with an average percent GC content (y-axis). In 'isolate' samples (i.e. majority of the reads should be from the host species of the sample), this should be represented by a sharp peak around the average percent GC content of the reference genome. In metagenomic contexts this should be a wide flat distribution with a mean around 50%, however this can be highly different for other types of data.

<p align="center">
  <img src="images/output/fastqc/fastqc_per_sequence_GC_content.png" width="75%" height = "75%">
</p>

Things to watch out for:

- If you see particularly high percent GC content peak with NextSeq/NovaSeq data, you may have lots of PCR duplicates, or poly-G tails from Illumina NextSeq/NovaSeq 2-colour chemistry data (where no fluorescence can mean both G or 'no-call'). Consider re-running nf-core/eager using the poly-G trimming option from `fastp` See the 'running' documentation page for details.

#### Per Base N Content

This line graph shows you the average numbers of Ns found across all reads of a sample. Ns can be caused for a variety of reasons such as low-confidence base call, or the base has been masked. The lines should be very low (as close to 0 as possible) and generally be flat across the whole read. Increases in Ns may reflect in HiSeq data issues of the last cycles running out of chemistry.

<p align="center">
  <img src="images/output/fastqc/fastqc_per_base_n_content.png" width="75%" height = "75%">
</p>

> **NB:** Publicly downloaded data may have extremely high N contents across all reads. These normally come from 'masked' reads that may have originally be, for example, from a human sample for microbial analysis where the consent for publishing of the host DNA was not given. In these cases you do not need to worry about this plot.

#### Sequence Duplication Levels

This plot is some-what similar to looking at duplication rate or 'cluster factor' of mapped reads. In this case however FastQC takes the sequences of the first 100 thousand reads of a library, and looks to see how often a read sequence is repeated in the rest of the library.

<p align="center">
  <img src="images/output/fastqc/fastqc_sequence_duplication_level.png" width="75%" height = "75%">
</p>

A good library should have very low rates of duplication (vast majority of reads having a duplication rate of 1) - suggesting 'high complexity' or lots of unique reads and useful data. This is represented as a steep drop in the line plot and possible a very small curve at about a duplication rate of 2 or 3 and then remaining at ~0 for higher duplication rates.

Note that good libraries may sometimes have small peaks at high duplication levels. This maybe due to free-adapters (with no inserts), or mono-nucleotide reads (e.g. GGGGG in NextSeq/NovaSeq data).

Bad libraries which have extremely low input DNA (so during amplification the same molecules been amplified repeatedly), or a good library that has been erroneously over-amplified will show very high duplication levels - so a very slowly decreasing curve. Alternatively, if your library construction failed and many adapters were not ligated to insert molecules, a high duplication rate may be caused by these free-adapters (see 'Overrepresented sequences' for more information).

> **NB:** amplicon libraries such as for 16S rRNA analysis may appear here as having high duplication rates and these peaks can be ignored. This can be verified if no contaminants are found in the 'Overrepresented sequences' section.

#### Overrepresented sequences

After identifying duplicates (see the previous section), a table will be displayed in the 'Overrepresented sequences' section of the report. This is an attempt by FastQC to check to see if the duplicates identified match common contaminants such as free adapters or mono-nucleotide reads.

You can then use this table help inform you in identification where the problem occurred in the construction and sequencing of this library. E.g. if you have high duplication rates but no identified contaminants, this suggests over-amplification of reads rather than left over adapters.

#### Adapter Content

This plot shows the percentage of reads (y-axis), which has an adapter starting at a particular position along a read (x-axis). There can be multiple lines per sample as each line represents a particular adapter.

It is common in aDNA libraries to see very rapid increases in the proportion of reads with an adapter 'early on' in the read, as by nature aDNA molecules are fragmented and very short. Palaeolithic samples can have reads as short as 25bp, so sequences can already start having adapters 25bp into a read.

This can already give you an indication on the authenticity of your library - as if you see very low proportions of reads with adapters this suggests long insert molecules that are less likely to derive from a 'true' aDNA library. On the flip-side, if you are working with modern DNA - it can give an indication of over-sonication if you have artificially fragmented your reads to lower than your target molecule length.

<p align="center">
  <img src="images/output/fastqc/fastqc_adapter_content.png" width="75%" height = "75%">
</p>

If you have downloaded public data this often is uploaded with adapters already removed, so you can expect a flat distribution straight away.

When comparing pre- and post-AdapterRemoval FASTQC plots of fresh sequencing data (assuming your sequencing center doesn't already remove adapters), you expect to see something similar to the left panel of the example above _pre-_ adapter removal and the right hand panel _post-_ adapter removal.

### FastP

#### Background

FastP is a general pre-processing toolkit for Illumina sequencing data. In nf-core/eager we currently only use the 'poly-G' trimming function. Poly-G tails occur at ends of reads when using two-colour chemistry kits (i.e. in NextSeq and NovaSeq). This occurs as 'no fluorescence' is interpreted by the machine; however if the chemistry runs out or the read is shorter than the number of cycles in the kit, you will get at the ends of reads lots of cycles with no nucleotides and these are then recorded as Gs.

While the machine should detect a reduction in base-calling quality, this is not always the case and you will retain these tails in your FASTQ files. This can cause skews in GC content and false positive SNP calls when the reference genome has long mono-nucleotide stretches (typically in larger eukaryotic genomes).

In the case of dual-indexed paired-end sequencing, it is likely poly-G tails are less of an issue as during your AdapterRemoval step, anything passed the adapter will be clipped off anyway. However you can check this under the 'Per Sequence GC Content' plot in FastQC.

> **NB:** As you are more likely to see this at the end of the run, in paired-end data you should see all 'Read 2' data having a higher GC content distribution than the 'Read 1'

While the MultiQC report has multiple plots for FastP, we will only look at GC content as that's the functionality we use currently.

The pipeline will generate the respective output for each supplied FASTQ file.

#### GC Content

This line plot shows the average GC content (Y axis) across each nucleotide of the reads (X-axis). There are two buttons per read (i.e. 2 for single-end, and 4 for paired-end) representing before and after the poly-G tail trimming.

Before filtering, if you have poly-G tails, you should see the lines going up  at the end of the right-hand side of the plot.

After filtering, you should see that the average GC content along the reads is now reduced to around the general trend of the entire read.

Things to look out for:

- If you see a distinct GC content increase at the end of the reads, but are not removed after filtering, check to see where along the read the increase seems to start. If it is less than 10 base pairs from the end, consider reducing the overlap parameter `--complexity_filter_poly_g_min`, which tells FastP how far in the read the Gs need to go before removing them.

### AdapterRemoval

#### Background

AdapterRemoval a tool that does the post-sequencing clean up of your sequencing reads. It performs the following functions

- 'Merges' (or 'collapses') forward and reverse reads of Paired End data
- Removes remaining library indexing adapters
- Trims low quality base tails from ends of reads
- Removes too-short reads

In more detail merging is where the same read from the forward and reverse files of a single library (based on the flowcell coordinates), are compared to find a stretch of sequence that are the same. If this overlap reaches certain quality thresholds, the two reads are 'collapsed' into a single read, with the base quality scores are updated accordingly accounting for the increase quality call precision.

Adapter removal involves finding overlaps at the 5' and 3' end of reads for the artificial NGS library adapters (which connect the DNA molecule insert, and the index), and stretches that match each other are then removed from the read itself. Note, by default AdapterRemoval does _not_ remove 'internal barcodes' (between insert and the adapter), so these statistics are not considered.

Quality trimming (or 'truncating') involves looking at ends of reads for low-confidence bases (i.e. where the FASTQ Phred score is below a certain threshold). These are then removed remove the read.

Length filtering involves removing any read that does not reach the number of bases specified by a particular value.

You will receive output for each FASTQ file supplied for single end data, or for each pair of merged FASTQ files for paired end data.

#### Retained and Discarded Reads Plot

These stacked bars plots are unfortunately a little confusing, when displayed in MultiQC. However are relatively straight-forward once you understand each category. They can be displayed as counts of reads per AdapterRemoval read-category, or as percentages of the same values. Each forward(/reverse) file combination are displayed once.

The most important value is the **Retained Read Pairs** which gives you the final number of reads output into the file that goes into mapping. Note, however, this section of the stack bar *includes* the other categories displayed (see below) in the calculation.

Other Categories:

- If paired-end, the **Singleton [mate] R1(/R2)** categories represent reads which were unable to be collapsed, possibly due to the reads being too long to overlap.
- If paired-end, **Full-length collapsed pairs** are reads which were collapsed and did not require low-quality bases at end of reads to be removed.
- If paired-end, **Truncated collapsed pairs** are paired-end that were collapsed but did required the removal of low quality bases at the end of reads.
- **Discarded [mate] R1/R2** represent reads which were a part of a pair, but one member of the pair did not reach other quality criteria and was discarded. However the other member of the pair is still retained in the output file as it still reached other quality criteria.

<p align="center">
  <img src="images/output/adapter_removal/adapter_removal_discarded_reads.png" width="75%" height = "75%">
</p>
  
For ancient DNA, assuming a good quality run, you expect to see a the vast majority of your reads overlapping because we have such fragmented molecules. Large numbers of singletons suggest your molecules are too long and may not represent true ancient DNA.

If you see high numbers of discarded or truncated reads, you should check your FastQC results for low sequencing quality of that particular run.

#### Length Distribution Plot

The length distribution plots show the number of reads at each read-length. You can change the plot to display different categories.

- All represent the overall distribution of reads. In the case of paired-end sequencing You may see a peak at the turn around from forward to reverse cycles.
- **Mate 1** and **Mate 2** represents the length of the forward and reverse read respectively prior collapsing
- **Singleton** represent those reads that had a one member of a pair discarded
- **Collapsed** and **Collapsed Truncated** represent reads that overlapped and able to merge into a single read, with the latter including base-quality trimming off ends of reads. These plots will start with a vertical rise representing where you are above the minimum-read threshold you set.
- **Discarded** here represents the number of reads that did not each the read length filter. You will likely see a vertical drop at what your threshold was set to.

<p align="center">
  <img src="images/output/adapter_removal/adapter_removal_length_distribution.png" width="75%" height = "75%">
</p>

With paired-end ancient DNA sequencing runs You expect to see a slight increase in shorter fragments in the reverse (R2) read, as our fragments are so short we often don't reach the maximum number of cycles of that particular sequencing run.

### Bowtie2

#### Background

This module provides information on mapping when running the Bowtie2 aligner. Bowtie2, like bwa, takes raw FASTQ reads and finds the most likely place on the reference genome it derived from. While this module is somewhat redundant with the [Samtools](#samtools) (which reports mapping statistics for bwa) and the endorSp.y endogenous DNA value in the general statistics table, it does provide some details that could be useful in certain contexts.

You will receive output for each *library*. This means that if you use TSV input and have one library sequenced over multiple lanes and sequencing types, these are merged and you will get mapping statistics of all lanes in one value.

#### Single/Paired-end alignments

This bar plot shows the number of different categories of reads that Bowtie2 was able to align to the reference genome. You will get slightly different plots for Paired-End (PE) and Single-End (SE) data, but they are basically the same.

Ancient DNA samples typically have low endogenous DNA values, as most of the DNA from the sample is from taphonomic sources (burial environment, modern handling etc), so it is normal to get low numbers of mapping reads.

<p align="center">
  <img src="images/output/bowtie2/bowtie2_alignment_scores.png" width="75%" height = "75%">
</p>

The main additional useful information compared to [Samtools](#samtools) is that these plots can inform you how many reads had multiple places on the reference the read could align to. This can occur with low complexity reads or reads derived from e.g. repetitive regions on the genome. If you have large amounts of multi-mapping reads, this can be a warning flag that there is an issue either with the reference genome or library itself (e.g. over-amplification of low-complexity regions or library construction artefacts). You should investigate cases like this more closely before using the data downstream.

### MALT

#### Background

MALT is a metagenomic aligner (equivalent to BLAST, but much faster). It produces direct alignments of sequencing reads in a reference genome. It is often used for metagenomic profiling or pathogen screening, and specifically in nf-core/eager, of off-target reads from genome mapping.

You will receive output for each *library*. This means that if you use TSV input and have one library sequenced over multiple lanes and sequencing types, these are merged and you will get mapping statistics of all lanes and sequencing configurations in one value.

#### Metagenomic Mappability

This bar plot gives an approximation of how many reads in your off-target FASTQ file was able to align to your metagenomic database.

Due to low 'endogenous' content of aDNA, and the high biodiversity of modern or environmental microbes that normally exists in archaeological and museum samples, you often will get relatively low mappability percentages.

<p align="center">
  <img src="images/output/malt/malt_metagenomic_mappability.png" width="75%" height = "75%">
</p>

 This can also be influenced by the type of database you supplied - many databases have an over-abundance of taxa of clinical or economic interest, so when you have a large amount of uncharacterised environmental taxa, this may also result in low mappability.

#### Taxonomic assignment success

In addition to actually being able to align to a given reference sequence, MALT can also allow sequences without a 'taxonomic' ID to be included in a database. Furthermore, it utilises a 'lowest common ancestor' algorithm (LCA), that can result in a read getting no taxonomic identification (because it can align to multiple reference sequences with equal probability). Because of this, MultiQC also produces a bar plot indicating of the successfully aligned reads (see Metagenomic Mappability above), how many could be assigned a taxon ID.

<p align="center">
  <img src="images/output/malt/malt_taxonomic_assignment_success.png" width="75%" height = "75%">
</p>

For the same reasons above, you can often get not very many reads being taxonomically assigned when working with aDNA. This can also occur when many of your reads are from conservative regions of genomes and can map onto multiple references. At this point LCA pushes the possible taxon identification so high up the tree, it cannot give a taxonomic assignment.

If you have multiple samples of a similar level of preservation, but one with unusually low numbers of taxonomically assigned reads, it maybe worth investigating what the alignments look like in case
there is some sequencing artefact (although it could just be badly preserved and little DNA).

### Kraken

#### Background

Kraken is another metagenomic classifier, but takes a different approach to alignment as with [MALT](#malt). It uses 'K-mer similarity' between reads and references to very efficiently find similar patterns in sequences. It does not however, do alignment - meaning you cannot screen for authentication criteria such as damage patterns and fragment lengths.

It is useful when you do not have large computing power or you want very rapid but rough approximation of the metagenomic profile of your sample.

You will receive output for each *library*. This means that if you use TSV input and have one library sequenced over multiple lanes and sequencing types, these are merged and you will get mapping statistics of all lanes and sequencing configurations in one value.

#### Top Taxa

This plot gives you an approximation of the abundance of the five top taxa identified. Typically for ancient DNA, this will be quite a small fraction of taxa, as archaeological and museum samples have a large biodiversity from environmental microbes - therefore a large fraction of 'unclassified' can be quite normal.

<p align="center">
  <img src="images/output/kraken/kraken_top_taxa.png" width="75%" height = "75%">
</p>

However for screening for specific metagenomic profiles, such as ancient microbiomes, if the top taxa are from your specific microbiome of interest (e.g. looking at calculus for oral microbiomes, or paleofaeces for gut microbiome), this can be a good indicator that you have a well preserved sample. But of course, you must do further downstream (manual!) authentication of these taxa to ensure they are not from modern contamination.

### Samtools

#### Background

This module provides numbers in raw counts of the mapping of your DNA reads to your reference genome.

You will receive output for each *library*. This means that if you use TSV input and have one library sequenced over multiple lanes and sequencing types, these are merged and you will get mapping statistics of all lanes in one value.

#### Flagstat Plot

This dot plot shows different statistics, and the number of reads (typically as an multiple e.g. million, or thousands), are represented by dots on the X axis.

In most cases the first two rows, 'Total Reads' and 'Total Passed QC' will be the same as EAGER (v1) does not do quality control of reads with samtools. This number should normally be the same the number of (clipped, and if paired-end, merged) retained reads coming out of AdapterRemoval.

The third row 'Mapped' represents the number of reads that found a place that could be aligned on your reference genome. This is the raw number of mapped reads, prior PCR duplication.

The remaining rows will be 0 when running `bwa aln` as these characteristics of the data are not considered by the algorithm by default.

<p align="center">
  <img src="images/output/samtools_flagstat/samtools_flagstat.png" width="80%" height = "80%">
</p>

> **NB:** The Samtools (pre-samtools filter) plots displayed in the MultiQC report shows mapped reads without mapping quality filtering. This will contain reads that can map to multiple places on your reference genome with equal or slightly less mapping quality score. To see how your reads look after mapping quality, look at the FastQC reports in the Samtools (pre-samtools filter). You should expect after mapping quality filtering, that you will have less reads.

### DeDup

You will receive output for each *library*. This means that if you use TSV input and have one library sequenced over multiple lanes and sequencing types, these are merged and you will get mapping statistics of all lanes of the library in one value.

#### Background

DeDup is a duplicate removal tool which searches for PCR duplicates and removes them from your BAM file. We remove these duplicates because otherwise you would be artificially increasing your coverage and subsequently confidence in genotyping, by considering these lab artefacts which are not biologically meaningful. DeDup looks for reads with the same start and end coordinates, and whether they have exactly the same sequence. The main difference of DeDup versus e.g. `samtools markduplicates` is that DeDup considers _both_ ends of a read, not just the start position, so it is more precise in removing actual duplicates without penalising often already low aDNA data.

#### DeDup Plot

This stacked bar plot shows as a whole the total number of reads in the BAM file going into DeDup. The different sections of a given bar represents the following:

- **Not Removed** - the overall number of reads remaining after duplicate removal. These may have had a duplicate (see below).
- **Reverse Removed** - the number of reads that found to be a duplicate of another and removed that were un-collapsed reverse reads (from the earlier read merging step).
- **Forward Removed** - the number of reads that found to be a duplicate of another and removed that were an un-collapsed forward reads (from the earlier read merging step).
- **Merged Removed** - the number of reads that were found to be a duplicate and removed that were a collapsed read (from the earlier read merging step).
  
Exceptions to the above:

- If you do not have paired end data, you will not have sections for 'Merged removed' or 'Reverse removed'.
- If you use the `--dedup_all_merged` flag, you will not have the 'Forward removed' or 'Reverse removed' sections.

<p align="center">
  <img src="images/output/dedup/dedup_deduplicated_reads.png" width="75%" height = "75%">
</p>

Things to look out for:

- The smaller the number of the duplicates removed the better. If you have a small number of duplicates, and wish to sequence deeper, you can use the preseq module (see below) to make an estimate on how much deeper to sequence.
- If you have a very large number of duplicates that were removed this may suggest you have an over amplified library, or a lot of left-over adapters that were able to map to your genome.

### Picard

#### Background

Picard is a toolkit for general BAM file manipulation with many different functions. nf-core/eager most visibly uses the 'markduplicates' tool, for the removal of exact PCR duplicates that can occur during library amplification and results in false inflated coverages (and overly-confident genotyping calls).

#### Mark Duplicates

The deduplication stats plot shows you how many reads were detected and then removed during deduplication of a mapped BAM file. Well- preserved and constructed libraries will typically have many unique reads and few duplicates. These libraries are often good candidates for deeper sequencing (if required), but low-endogenous DNA libraries that have been over-amplified will have few unique reads and many copies of each read. For better calculations you can see the [Preseq](#preseq) module below.

<p align="center">
  <img src="images/output/picard/picard_deduplication_stats.png" width="75%" height = "75%">
</p>

The amount of unmapped reads will depend on whether you have filtered out unmapped reads out not (see the [usage/running the pipeline](usage.md) documentation for more information.

Things to look out for:

- The smaller the number of the duplicates removed the better. If you have a smaller number of duplicates, and wish to sequence deeper, you can use the preseq module (see below) to make an estimate on how much deeper to sequence.
- If you have a very large number of duplicates that were removed this may suggest you have an over amplified library, a badly preserved sample with a very low yield, or a lot of left-over adapters that were able to map to your genome.

### Preseq

#### Background

Preseq is a collection of tools that allow assessment of the complexity of the library, where complexity means the number of unique molecules in your library (i.e. not molecules with the exact same length and sequence).

There are two algorithms from the tools we use: `c_curve` and `lc_extrap`. The former gives you the expected number of unique reads if you were to repeated sequencing but with fewer reads than your first sequencing run. The latter tries to extrapolate the decay in the number of unique reads you would get with re-sequencing but with more reads than your initial sequencing run.

Due to endogenous DNA being so low when doing initial screening, the maths behind `lc_extrap` often fails as there is not enough data. Therefore nf-core/eager sticks with `c_curve` which gives a similar approximation of the library complexity, but is more robust to smaller datasets.

You will receive output for each deduplicated *library*. This means that if you use TSV input and have one library sequenced over multiple lanes and sequencing types, these are merged and you will get mapping statistics of all lanes of the library in one value.

#### Complexity Curve

Using the de-duplication information from DeDup, the calculated curve (a solid line) allows you to estimate: at this sequencing depth (on the X axis), how many unique molecules would you have sequenced (along the Y axs). When you start getting DNA sequences that are the mostly same as ones you've sequenced before, it is often not cost effective to continue sequencing and is a good point to stop.

The dashed line represents a 'perfect' library containing only unique molecules and no duplicates. You are looking for your library stay as close to this line as possible. Plateauing of your curve shows that at that point you would not be getting any more unique molecules and you shouldn't sequence further than this.

<p align="center">
  <img src="images/output/preseq/preseq_complexity_curve.png" width="75%" height = "75%">
</p>

Plateauing can be caused by a number of reasons:

- You have simply sequenced your library to exhaustion
- You have an over-amplified library with many PCR duplicates. You should consider rebuilding the library to maximise data to cost ratio
- You have a low quality library made up of mappable sequencing artefacts that were able to pass filtering (e.g. adapters)

### DamageProfiler

#### Background

DamageProfiler is a tool which calculates a variety of standard 'aDNA' metrics from a BAM file. The primary plots here are the misincorporation and length distribution plots. Ancient DNA undergoes depurination and hydrolysis, causing fragmentation of molecules into gradually shorter fragments, and cytosine to thymine deamination damage, that occur on the subsequent single-stranded overhangs at the ends of molecules.

Therefore, three main characteristics of ancient DNA are:

- Short DNA fragments
- Elevated G and As (purines) just before strand breaks
- Increased C and Ts at ends of fragments

You will receive output for each deduplicated *library*. This means that if you use TSV input and have one library sequenced over multiple lanes and sequencing types, these are merged and you will get mapping statistics of all lanes of the library in one value.
  
#### Misincorporation Plots

The MultiQC DamageProfiler module misincorporation plots shows the percent frequency (Y axis) of C to T mismatches at 5' read ends and complementary G to A mismatches at the 3' ends. The X axis represents base pairs from the end of the molecule from the given prime end, going into the middle of the molecule i.e. 1st base of molecule, 2nd base of molecule etc until the 14th base pair. The mismatches are when compared to the base of the reference genome at that position.

When looking at the misincorporation plots, keep the following in mind:

- As few-base single-stranded overhangs are more likely to occur than long overhangs, we expect to see a gradual decrease in the frequency of the modifications from position 1 to the inside of the reads.
- If your library has been **partially-UDG treated**, only the first one or two bases will display the misincorporation frequency.
- If your library has been **UDG treated** you will expect to see extremely-low to no misincorporations at read ends.
- If your library is **single-stranded**, you will expect to see only C to T misincorporations at both 5' and 3' ends of the fragments.
- We generally expect that the older the sample, or the less-ideal preservational environment (hot/wet) the greater the frequency of C to T/G to A.
- The curve will be not smooth then you have few reads informing the frequency calculation. Read counts of less than 500 are likely not reliable.

<p align="center">
  <img src="images/output/damageprofiler/damageprofiler_deaminationpatterns.png" width="75%" height = "75%">
</p>

> **NB:** An important difference to note compared to the MapDamage tool, which DamageProfiler is an exact-reimplementation of, is that the percent frequency on the Y axis is not fixed between 0 and 0.3, and will 'zoom' into small values the less damage there is

#### Length Distribution

The MultiQC DamageProfiler module length distribution plots show the frequency of read lengths across forward and reverse reads respectively.

When looking at the length distribution plots, keep in mind the following:

- Your curves will likely not start at 0, and will start wherever your minimum read-length setting was when removing adapters.
- You should typically see the bulk of the distribution falling between 40-120bp, which is normal for aDNA
- You may see large peaks at paired-end turn-arounds, due to very-long reads that could not overlap for merging being present, however this reads are normally from modern contamination.

### QualiMap

#### Background

Qualimap is a tool which provides statistics on the quality of the mapping of your reads to your reference genome. It allows you to assess how well covered your reference genome is by your data, both in 'fold' depth (average number of times a given base on the reference is covered by a read) and 'percentage' (the percentage of all bases on the reference genome that is covered at a given fold depth). These outputs allow you to make decision if you have enough quality data for downstream applications like genotyping, and how to adjust the parameters for those tools accordingly.

> NB: Neither fold coverage nor percent coverage on there own is sufficient to assess whether you have a high quality mapping. Abnormally high fold coverages of a smaller region such as highly conserved genes or un-removed-adapter-containing reference genomes can artificially inflate the mean coverage, yet a high percent coverage is not useful if all bases of the genome are covered at just 1x coverage.

Note that many of the statistics from this module are displayed in the General Stats table (see above), as they represent single values that are not plottable.

You will receive output for each *sample*. This means you will statistics of deduplicated values of all types of libraries combined in a single value (i.e. non-UDG treated, full-UDG, paired-end, single-end all together).

#### Coverage Histogram

This plot shows on the Y axis the range of fold coverages that the bases of the reference genome are possibly covered by. The Y axis shows the number of bases that were covered at the given fold coverage depth as indicated on the Y axis.

The greater the number of bases covered at as high as possible fold coverage, the better.

<p align="center">
  <img src="images/output/qualimap/qualimap_coverage_histogram.png" width="75%" height = "75%">
</p>

Things to watch out for:

- You will typically see a direct decay from the lowest coverage to higher. A large range of coverages along the X axis is potentially suspicious.
- If you have stacking of reads i.e. a small region with an abnormally large amount of reads despite the rest of the reference being quite shallowly covered, this will artificially increase your coverage. This would be represented by a small peak that is a much further along the X axis away from the main distribution of reads.
  
#### Cumulative Genome Coverage

This plot shows how much of the genome in percentage (X axis) is covered by a given fold depth coverage (Y axis).

An ideal plot for this is to see an increasing curve, representing larger greater fractions of the genome being increasingly covered at higher depth. However, for low-coverage ancient DNA data, you will be more likely to see decreasing curves starting at a large percentage of the genome being covered at 0 fold coverage - something particular true for large genome such has for humans.

<p align="center">
  <img src="images/output/qualimap/qualimap_cumulative_genome_coverage.png" width="75%" height = "75%">
</p>

#### GC Content Distribution

This plot shows the distribution of the frequency of reads at different GC contents. The X axis represents the GC content (i.e the percentage of Gs and Cs nucleotides in a given read), the Y axis represents the frequency.

<p align="center">
  <img src="images/output/qualimap/qualimap_gc_content_distribution.png" width="75%" height = "75%">
</p>

Things to watch out for:

- This plot should normally show a normal distribution around the average GC content of your reference genome.
- Bimodal peaks may represent lab-based artefacts that should be further investigated.
- Skews of the peak to a higher GC content that the reference in Illumina dual-colour chemistry data (e.g. NextSeq or NovaSeq), may suggest long poly-G tails that are mapping to poly-G stretches of your genome. The nf-core/eager trimming option `--complexity_filter_poly_g` can be used to remove these tails by utilising the tool FastP for detection and trimming.

### Sex.DetERRmine

#### Background

Sex.DetERRmine calculates the coverage of your mapped reads on the X and Y chromosomes relative to the coverage on the autosomes (X-/Y-rate). This metric can be thought of as the number of copies of chromosomes X and Y that is found within each cell, relative to the autosomal copies. The number of autosomal copies is assumed to be two, meaning that an X-rate of `1.0` means there are two X chromosomes in each cell, while `0.5` means there is a single copy of the X chromosome per cell. Human females have two copies of the X chromosome and no Y chromosome (XX), while human males have one copy of each of the X and Y chromosomes (XY).

When a bedfile of specific sites is provided, Sex.DetERRmine additionally calculates error bars around each relative coverage estimate. For this estimate to be trustworthy, the sites included in the bedfile should be spaced apart enough that a single sequencing read cannot overlap multiple sites. Hence, when a bedfile has not been provided, this error should be ignored. When a suitable bedfile is provided, each observation of a covered site is independent, and the error around the coverage is equal to the binomial error estimate. This error is then propagated during the calculation of relative coverage for the X and Y chromosomes.

#### Relative Coverage

Theoretically, males are expected to cluster around (0.5, 0.5) in the produced scatter plot, while females are expected to cluster around (1.0, 0.0). In practice, when analysing ancient DNA, these relative coverage on both axes is slightly lower than expected, and individuals can cluster around (0.45, 0.45) and (0.85, 0.05). As the number of covered sites for an individual gets smaller, the confidence on the estimate becomes lower, because it is increasingly more likely to be affected by randomness in the preservation and sequencing of ancient DNA.
Placement of individuals between the male and female clusters can be indicative of low coverage and in some cases contamination, when the contaminant and sampled individuals are of opposite biological sex.
Aneuploidy of the sex chromosomes can also be identified with this approach when the placement of an individual in the scatter plot is unexpected. For example, placement of an individual around (1.0, 0.5) despite good genomic coverage is indicative of XXY karyotype (Klinefelter syndrome), while placement around (0.5, 0) could be indicative of karyotype X (Turner's syndrome).

<p align="center">
  <img src="images/output/sexdeterrmine/sexdeterrmine_relative_coverage.png" width="75%" height = "75%">
</p>

#### Read Counts

This plot gives you the number of reads mapped onto the autosomes, X or Y chromosomes. When the total number of mapped reads is low, the estimates are more likely to be dominated by random effects, and hence untrustworthy.
For well-covered data without any skews, you should see long bars that are comprised mostly of autosomal reads. The edge of the bars in female individuals should be mostly X (some small amounts of Y reads are expected and are usually caused by random mapping on the Y chromosome). In males, the number of X-reads will still be higher (since the X chromosome is longer), but the Y reads should be clearly visible on the rightmost end of the bars. The ratio between the number of sites in each bin should roughly correlate with the difference in length in base pairs of each chromosome type.
If this correlation is not observed, your data is skewed towards higher coverage on some chromosomes. This can be expected if you have enriched for a specific set of markers (e.g. Y-chromosome capture), or if the number of reads is too low.

<p align="center">
  <img src="images/output/sexdeterrmine/sexdeterrmine_read_counts.png" width="75%" height = "75%">
</p>

### MultiVCFAnalyzer

#### Background

MultiVCFanalyzer is a SNP alignment generation tool, that allows further evaluation and filtering of SNP calls made by the GATK UnifiedGenotyper. More specifically it takes one or more VCF files as well as a reference genome, and will allow filtering of SNPs via a variety of metrics and produces a FASTA file with each sample as an entry containing 'consensus calls' at each position.

#### Summary metrics

This table shows the contents of the `snpStatistics.tsv` file produced by MultiVCFAnalyzer. Descriptions of each column can be seen at the MultiVCFAnalyzer page [here](https://github.com/alexherbig/MultiVCFAnalyzer#snpstatisticstsv).

#### Call statistics barplot

You can get different variants of the call statistics bar plot, depending on how you configured  the MultiVCFAnalyzer options.

If you ran with `--min_allele_freq_hom` and `--min_allele_freq_het` set to two different values (left panel A in the figure below), this allows you to assess the number of multi-allelic positions that were called in your genome. Typically MultiVCFAnalyzer is used for analysing smallish haploid genomes (such as mitochondrial or bacterial genomes), therefore a position with multiple possible 'alleles' suggests some form of cross-mapping from other taxa or presence of multiple strains. If this is the case, you will need to be careful with downstream analysis of the consensus sequence (e.g. for phylogenetic tree analysis) as you may accidentally pick up SNPs from other taxa/strains - particularly when dealing with low coverage data. Therefore if you have a high level of 'het' values (see image), you should carefully check your alignments manually to see how clean your genomes are, or whether you can do some form of strain separation (e.g. by majority/minority calling).

<p align="center">
  <img src="images/output/multivcfanalyzer/multivcfanalyzer_call_categories.png" width="75%" height = "75%">
</p>

If you ran with `--min_allele_freq_hom` and `--min_allele_freq_het` set to the same value, you will have three sections to your bars: SNP Calls (hom), Reference Calls and Discard SNP Call. The overall size of the bars will generally depend on the percentage of the genome covered, meaning less well preserved samples will likely have smaller bars than well-preserved samples. Typically you wish to have a low number of discarded SNP calls, but this can be quite high when you have low coverage data (as many positions may not reach that threshold). The number of SNP calls to reference calls can vary depending on the mutation rate of your target organism.

## Output Files

This section gives a brief summary of where to look for what files for downstream analysis. This covers *all* modules.

Each module has it's own output directory which sit alongside the `MultiQC/` directory from which you opened the report.

- `reference_genome/` - this directory contains the indexing files  of your input reference genome (i.e. the various `bwa` indices, a `samtools`' `.fai` file, and a picard `.dict`), if you used the `--saveReference` flag.
- `fastqc/` - this contains the original per-FASTQ FastQC reports that are summarised with MultiQC. These occur in both `html` (the report) and `.zip` format (raw data). The `after_clipping` folder contains the same but for after AdapterRemoval.
- `adapterremoval/` - this contains the log files (ending with `.settings`) with raw trimming (and merging) statistics after AdapterRemoval. In the `output` sub-directory, are the output trimmed (and merged) FASTQ files. These you can use for downstream applications such as taxonomic binning for metagenomic studies.
- `mapping/` - this contains a sub-directory corresponding to the mapping tool you used, inside of which will be the initial BAM files containing the reads that mapped to your reference genome with no modification (see below). You will also find a corresponding BAM index file (ending in `.csi` or `.bam`), and if running the `bowtie2` mapper - a log ending in `_bt2.log`. You can use these for downstream applications e.g. if you wish to use a different de-duplication tool not included in nf-core/eager (although please feel free to add a new module request on the Github repository's [issue page](https://github.com/nf-core/eager/issues)!).
- `samtools/` - this contains two sub-directories. `stats/` contain the raw mapping statistics files (ending in `.stats`) from directly after mapping. `filter/` contains BAM files that have had a mapping quality filter applied (set by the `--bam_mapping_quality_threshold` flag) and a corresponding index file. Furthermore, if you selected `--bam_discard_unmapped`, you will find your separate file with only unmapped reads in the format you selected. Note unmapped read BAM files will _not_ have an index file.
- `deduplication/` - this contains a sub-directory called `dedup/`, inside here are sample specific directories. Each directory contains a BAM file containing mapped reads but with PCR duplicates removed, a corresponding index file and two stats file. `.hist.` contains raw data for a deduplication histogram used for tools like preseq (see below), and the `.log` contains overall summary deduplication statistics.
- `endorSpy/` - this contains all JSON files exported from the endorSpy endogenous DNA calculation tool. The JSON files are generated specifically for display in the MultiQC general statistics table and is otherwise very likely not useful for you.
- `preseq/` - this contains a `.ccurve` file for every BAM file that had enough deduplication statistics to generate a complexity curve for estimating the amount unique reads that will be yield if the library is re-sequenced. You can use this file for plotting e.g. in `R` to find your sequencing target depth.
- `qualimap/` - this contains a sub-directory for every sample, which includes a qualimap report and associated raw statistic files. You can open the `.html` file in your internet browser to see the in-depth report (this will be more detailed than in MultiQC). This includes stuff like percent coverage, depth coverage, GC content and so on of your mapped reads.
- `damageprofiler/` - this contains sample specific directories containing raw statistics and damage plots from DamageProfiler. The `.pdf` files can be used to visualise C to T miscoding lesions or read length distributions of your mapped reads. All raw statistics used for the PDF plots are contained in the `.txt` files.
- `pmdtools/` - this contains raw output statistics of pmdtools (estimates of frequencies of substitutions), and BAM files which have been filtered to remove reads that do not have a Post-mortem damage (PMD) score of `--pmdtools_threshold`.
- `trimmed_bam/` - this contains the BAM files with X number of bases trimmed off as defined with the `--bamutils_clip_half_udg_left`, `--bamutils_clip_half_udg_right`, `--bamutils_clip_none_udg_left`, and `--bamutils_clip_none_udg_right` flags and corresponding index files. You can use these BAM files for downstream analysis such as re-mapping data with more stringent parameters (if you set trimming to remove the most likely places containing damage in the read).
- `genotyping/` - this contains all the (gzipped) genotyping files produced by your genotyping module. The file suffix will have the genotyping tool name. You will have files corresponding to each of your deduplicated BAM files (except pileupcaller), or any turned-on downstream processes that create BAMs (e.g. trimmed bams or pmd tools). If `--gatk_ug_keep_realign_bam` supplied, this may also contain BAM files from InDel realignment when using GATK 3 and UnifiedGenotyping for variant calling. When pileupcaller is used to create eigenstrat genotypes, this directory also contains eigenstrat SNP coverage statistics.
- `multivcfanalyzer/` - this contains all output from MultiVCFAnalyzer, including SNP calling statistics, various SNP table(s) and FASTA alignment files.
- `sex_determination/` - this contains the output for the sex determination run. This is a single `.tsv` file that includes a table with the sample name, the number of autosomal SNPs, number of SNPs on the X/Y chromosome, the number of reads mapping to the autosomes, the number of reads mapping to the X/Y chromosome, the relative coverage on the X/Y chromosomes, and the standard error associated with the relative coverages. These measures are provided for each bam file, one row per file. If the `sexdeterrmine_bedfile` option has not been provided, the error bars cannot be trusted, and runtime will be considerably longer.
- `nuclear_contamination/` - this contains the output of the nuclear contamination processes. The directory contains one `*.X.contamination.out` file per individual, as well as `nuclear_contamination.txt` which is a summary table of the results for all individual. `nuclear_contamination.txt` contains a header, followed by one line per individual, comprised of the Method of Moments (MOM) and Maximum Likelihood (ML) contamination estimate (with their respective standard errors) for both Method1 and Method2.
- `bedtools/` - this contains two files as the output from bedtools coverage. One file contains the 'breadth' coverage (`*.breadth.gz`). This file will have the contents of your annotation file (e.g. BED/GFF), and the following subsequent columns: no. reads on feature, # bases at depth, length of feature, and % of feature. The second file (`*.depth.gz`), contains the contents of your annotation file (e.g. BED/GFF), and an additional column which is mean depth coverage (i.e. average number of reads covering each position).
- `metagenomic_classification/` - this contains the output for a given metagenomic classifier.
  - Running MALT will contain RMA6 files that can be loaded into MEGAN6 or MaltExtract for phylogenetic visualisation of read taxonomic assignments and aDNA characteristics respectively. Additional a `malt.log` file is provided which gives additional information such as run-time, memory usage and per-sample statistics of numbers of alignments with taxonomic assignment etc. This will also include gzip SAM files if requested.
  - Running kraken will contain the Kraken output and report files, as well as a merged Taxon count table.
- `maltextract/` - this contains a `results` directory in which contains the output from MaltExtract - typically one folder for each filter type, an error and a log file. The characteristics of each node (e.g. damage, read lengths, edit distances - each in different txt formats) can be seen in each sub-folder of the filter folders. Output can be visualised either with the [HOPS postprocessing script](https://github.com/rhuebler/HOPS) or [MEx-IPA](https://github.com/jfy133/MEx-IPA)
- `consensus_sequence/` - this contains three FASTA files from VCF2Genome of a consensus sequence based on the reference FASTA with each sample's unique modifications. The main FASTA is a standard file with bases not passing the specified thresholds as Ns. The two other FASTAS (`_refmod.fasta.gz`) and (`_uncertainity.fasta.gz`) are IUPAC uncertainty codes (rather than Ns) and a special number-based uncertainty system used for other downstream tools, respectively.
- `librarymerged_bams/` - these contain the final BAM files that would go into genotyping (if genotyping is turned on). This means the files will contain all libraries of a given sample (including trimmed non-UDG or half-UDG treated libraries, if BAM trimming turned on)
=======
**Output files:**

* `fastqc/`
  * `*_fastqc.html`: FastQC report containing quality metrics for your untrimmed raw fastq files.
* `fastqc/zips/`
  * `*_fastqc.zip`: Zip archive containing the FastQC report, tab-delimited data file and plot images.

> **NB:** The FastQC plots displayed in the MultiQC report shows _untrimmed_ reads. They may contain adapter sequence and potentially regions with low quality.

## MultiQC

[MultiQC](http://multiqc.info) is a visualization tool that generates a single HTML report summarizing all samples in your project. Most of the pipeline QC results are visualised in the report and further statistics are available in the report data directory.

The pipeline has special steps which also allow the software versions to be reported in the MultiQC output for future traceability.

For more information about how to use MultiQC reports, see [https://multiqc.info](https://multiqc.info).

**Output files:**

* `multiqc/`
  * `multiqc_report.html`: a standalone HTML file that can be viewed in your web browser.
  * `multiqc_data/`: directory containing parsed statistics from the different tools used in the pipeline.
  * `multiqc_plots/`: directory containing static images from the report in various formats.

## Pipeline information

[Nextflow](https://www.nextflow.io/docs/latest/tracing.html) provides excellent functionality for generating various reports relevant to the running and execution of the pipeline. This will allow you to troubleshoot errors with the running of the pipeline, and also provide you with other information such as launch commands, run times and resource usage.

**Output files:**

* `pipeline_info/`
  * Reports generated by Nextflow: `execution_report.html`, `execution_timeline.html`, `execution_trace.txt` and `pipeline_dag.dot`/`pipeline_dag.svg`.
  * Reports generated by the pipeline: `pipeline_report.html`, `pipeline_report.txt` and `software_versions.csv`.
  * Documentation for interpretation of results in HTML format: `results_description.html`.
>>>>>>> 9e1f30b3
<|MERGE_RESOLUTION|>--- conflicted
+++ resolved
@@ -1,45 +1,82 @@
 # nf-core/eager: Output
-<<<<<<< HEAD
-=======
 
 ## :warning: Please read this documentation on the nf-core website: [https://nf-co.re/eager/output](https://nf-co.re/eager/output)
 
 > _Documentation of pipeline parameters is generated automatically from the pipeline schema and can no longer be found in markdown files._
 
-## Introduction
->>>>>>> 9e1f30b3
-
-## :warning: Please read this documentation on the nf-core website: [https://nf-co.re/eager/output](https://nf-co.re/eager/output)
-
-<<<<<<< HEAD
-> _Documentation of pipeline parameters is generated automatically from the pipeline schema and these markdown files may not be up-to-date._
-
 ## Table of contents
 
 <!-- TOC depthfrom:2 depthto:3 -->
 
-- [Table of contents](#table-of-contents)
-- [Introduction](#introduction)
-- [Directory Structure](#directory-structure)
-  - [Primary Output Directories](#primary-output-directories)
-  - [Secondary Output Directories](#secondary-output-directories)
-- [MultiQC Report](#multiqc-report)
-  - [General Stats Table](#general-stats-table)
-  - [FastQC](#fastqc)
-  - [FastP](#fastp)
-  - [AdapterRemoval](#adapterremoval)
-  - [Bowtie2](#bowtie2)
-  - [MALT](#malt)
-  - [Kraken](#kraken)
-  - [Samtools](#samtools)
-  - [DeDup](#dedup)
-  - [Picard](#picard)
-  - [Preseq](#preseq)
-  - [DamageProfiler](#damageprofiler)
-  - [QualiMap](#qualimap)
-  - [Sex.DetERRmine](#sexdeterrmine)
-  - [MultiVCFAnalyzer](#multivcfanalyzer)
-- [Output Files](#output-files)
+- [nf-core/eager: Output](#nf-coreeager-output)
+  - [:warning: Please read this documentation on the nf-core website: https://nf-co.re/eager/output](#warning-please-read-this-documentation-on-the-nf-core-website-httpsnf-coreeageroutput)
+  - [Table of contents](#table-of-contents)
+  - [Introduction](#introduction)
+  - [Directory Structure](#directory-structure)
+    - [Primary Output Directories](#primary-output-directories)
+    - [Secondary Output Directories](#secondary-output-directories)
+  - [MultiQC Report](#multiqc-report)
+    - [General Stats Table](#general-stats-table)
+      - [Background](#background)
+      - [Table](#table)
+    - [FastQC](#fastqc)
+      - [Background](#background-1)
+      - [Sequence Counts](#sequence-counts)
+      - [Sequence Quality Histograms](#sequence-quality-histograms)
+      - [Per Sequence Quality Scores](#per-sequence-quality-scores)
+      - [Per Base Sequencing Content](#per-base-sequencing-content)
+      - [Per Sequence GC Content](#per-sequence-gc-content)
+      - [Per Base N Content](#per-base-n-content)
+      - [Sequence Duplication Levels](#sequence-duplication-levels)
+      - [Overrepresented sequences](#overrepresented-sequences)
+      - [Adapter Content](#adapter-content)
+    - [FastP](#fastp)
+      - [Background](#background-2)
+      - [GC Content](#gc-content)
+    - [AdapterRemoval](#adapterremoval)
+      - [Background](#background-3)
+      - [Retained and Discarded Reads Plot](#retained-and-discarded-reads-plot)
+      - [Length Distribution Plot](#length-distribution-plot)
+    - [Bowtie2](#bowtie2)
+      - [Background](#background-4)
+      - [Single/Paired-end alignments](#singlepaired-end-alignments)
+    - [MALT](#malt)
+      - [Background](#background-5)
+      - [Metagenomic Mappability](#metagenomic-mappability)
+      - [Taxonomic assignment success](#taxonomic-assignment-success)
+    - [Kraken](#kraken)
+      - [Background](#background-6)
+      - [Top Taxa](#top-taxa)
+    - [Samtools](#samtools)
+      - [Background](#background-7)
+      - [Flagstat Plot](#flagstat-plot)
+    - [DeDup](#dedup)
+      - [Background](#background-8)
+      - [DeDup Plot](#dedup-plot)
+    - [Picard](#picard)
+      - [Background](#background-9)
+      - [Mark Duplicates](#mark-duplicates)
+    - [Preseq](#preseq)
+      - [Background](#background-10)
+      - [Complexity Curve](#complexity-curve)
+    - [DamageProfiler](#damageprofiler)
+      - [Background](#background-11)
+      - [Misincorporation Plots](#misincorporation-plots)
+      - [Length Distribution](#length-distribution)
+    - [QualiMap](#qualimap)
+      - [Background](#background-12)
+      - [Coverage Histogram](#coverage-histogram)
+      - [Cumulative Genome Coverage](#cumulative-genome-coverage)
+      - [GC Content Distribution](#gc-content-distribution)
+    - [Sex.DetERRmine](#sexdeterrmine)
+      - [Background](#background-13)
+      - [Relative Coverage](#relative-coverage)
+      - [Read Counts](#read-counts)
+    - [MultiVCFAnalyzer](#multivcfanalyzer)
+      - [Background](#background-14)
+      - [Summary metrics](#summary-metrics)
+      - [Call statistics barplot](#call-statistics-barplot)
+  - [Output Files](#output-files)
 
 <!-- /TOC -->
 
@@ -150,28 +187,11 @@
 You will receive output for each supplied FASTQ file.
 
 When dealing with ancient DNA data the MultiQC plots for FastQC will often show lots of 'warning' or 'failed' samples. You generally can discard this sort of information as we are dealing with very degraded and metagenomic samples which have artefacts that violate the FastQC 'quality definitions', while still being valid data for aDNA researchers. Instead you will *normally* be looking for 'global' patterns across all samples of a sequencing run to check for library construction or sequencing failures. Decision on whether a individual sample has 'failed' or not should be made by the user after checking all the plots themselves (e.g. if the sample is consistently an outlier to all others in the run).
-=======
-The directories listed below will be created in the results directory after the pipeline has finished. All paths are relative to the top-level results directory.
-
-<!-- TODO nf-core: Write this documentation describing your workflow's output -->
-
-## Pipeline overview
-
-The pipeline is built using [Nextflow](https://www.nextflow.io/)
-and processes data using the following steps:
-
-* [FastQC](#fastqc) - Read quality control
-* [MultiQC](#multiqc) - Aggregate report describing results from the whole pipeline
-* [Pipeline information](#pipeline-information) - Report metrics generated during the workflow execution
-
-## FastQC
->>>>>>> 9e1f30b3
 
 [FastQC](http://www.bioinformatics.babraham.ac.uk/projects/fastqc/) gives general quality metrics about your sequenced reads. It provides information about the quality score distribution across your reads, per base sequence content (%A/T/G/C), adapter contamination and overrepresented sequences.
 
 For further reading and documentation see the [FastQC help pages](http://www.bioinformatics.babraham.ac.uk/projects/fastqc/Help/).
 
-<<<<<<< HEAD
 > **NB:** The FastQC (pre-AdapterRemoval) plots displayed in the MultiQC report shows *untrimmed* reads. They may contain adapter sequence and potentially regions with low quality. To see how your reads look after trimming, look at the FastQC reports in the FastQC (post-AdapterRemoval). You should expect after AdapterRemoval, that most of the artefacts are removed.
 
 #### Sequence Counts
@@ -724,40 +744,4 @@
   - Running kraken will contain the Kraken output and report files, as well as a merged Taxon count table.
 - `maltextract/` - this contains a `results` directory in which contains the output from MaltExtract - typically one folder for each filter type, an error and a log file. The characteristics of each node (e.g. damage, read lengths, edit distances - each in different txt formats) can be seen in each sub-folder of the filter folders. Output can be visualised either with the [HOPS postprocessing script](https://github.com/rhuebler/HOPS) or [MEx-IPA](https://github.com/jfy133/MEx-IPA)
 - `consensus_sequence/` - this contains three FASTA files from VCF2Genome of a consensus sequence based on the reference FASTA with each sample's unique modifications. The main FASTA is a standard file with bases not passing the specified thresholds as Ns. The two other FASTAS (`_refmod.fasta.gz`) and (`_uncertainity.fasta.gz`) are IUPAC uncertainty codes (rather than Ns) and a special number-based uncertainty system used for other downstream tools, respectively.
-- `librarymerged_bams/` - these contain the final BAM files that would go into genotyping (if genotyping is turned on). This means the files will contain all libraries of a given sample (including trimmed non-UDG or half-UDG treated libraries, if BAM trimming turned on)
-=======
-**Output files:**
-
-* `fastqc/`
-  * `*_fastqc.html`: FastQC report containing quality metrics for your untrimmed raw fastq files.
-* `fastqc/zips/`
-  * `*_fastqc.zip`: Zip archive containing the FastQC report, tab-delimited data file and plot images.
-
-> **NB:** The FastQC plots displayed in the MultiQC report shows _untrimmed_ reads. They may contain adapter sequence and potentially regions with low quality.
-
-## MultiQC
-
-[MultiQC](http://multiqc.info) is a visualization tool that generates a single HTML report summarizing all samples in your project. Most of the pipeline QC results are visualised in the report and further statistics are available in the report data directory.
-
-The pipeline has special steps which also allow the software versions to be reported in the MultiQC output for future traceability.
-
-For more information about how to use MultiQC reports, see [https://multiqc.info](https://multiqc.info).
-
-**Output files:**
-
-* `multiqc/`
-  * `multiqc_report.html`: a standalone HTML file that can be viewed in your web browser.
-  * `multiqc_data/`: directory containing parsed statistics from the different tools used in the pipeline.
-  * `multiqc_plots/`: directory containing static images from the report in various formats.
-
-## Pipeline information
-
-[Nextflow](https://www.nextflow.io/docs/latest/tracing.html) provides excellent functionality for generating various reports relevant to the running and execution of the pipeline. This will allow you to troubleshoot errors with the running of the pipeline, and also provide you with other information such as launch commands, run times and resource usage.
-
-**Output files:**
-
-* `pipeline_info/`
-  * Reports generated by Nextflow: `execution_report.html`, `execution_timeline.html`, `execution_trace.txt` and `pipeline_dag.dot`/`pipeline_dag.svg`.
-  * Reports generated by the pipeline: `pipeline_report.html`, `pipeline_report.txt` and `software_versions.csv`.
-  * Documentation for interpretation of results in HTML format: `results_description.html`.
->>>>>>> 9e1f30b3
+- `librarymerged_bams/` - these contain the final BAM files that would go into genotyping (if genotyping is turned on). This means the files will contain all libraries of a given sample (including trimmed non-UDG or half-UDG treated libraries, if BAM trimming turned on)