--- conflicted
+++ resolved
@@ -584,15 +584,10 @@
                 },
                 "hostremoval_mode": {
                     "type": "string",
-<<<<<<< HEAD
-                    "default": "strip",
-                    "description": "Stripping mode. Remove mapped reads completely from FASTQ (strip) or just mask mapped reads sequence by N (replace).",
+                    "default": "remove",
+                    "description": "Host removal mode. Remove mapped reads completely from FASTQ (remove) or just mask mapped reads sequence by N (replace).",
                     "fa_icon": "fas fa-mask",
-                    "help_text": "Read removal mode. Strip mapped reads completely (`'strip'`) or just replace mapped reads sequence by N (`'replace'`)\n"
-=======
-                    "default": "remove",
-                    "description": "Host removal mode. Remove mapped reads completely from FASTQ (remove) or just mask mapped reads sequence by N (replace)."
->>>>>>> b21fb605
+                    "help_text": "Read removal mode. Remove mapped reads completely (`'remove'`) or just replace mapped reads sequence by N (`'replace'`)\n"
                 }
             },
             "fa_icon": "fas fa-user-shield"
