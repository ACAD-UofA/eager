--- conflicted
+++ resolved
@@ -37,12 +37,8 @@
     'kraken':['v_kraken.txt', r"Kraken version (\S+)"],
     'eigenstrat_snp_coverage':['v_eigenstrat_snp_coverage.txt',r"(\S+)"],
     'mapDamage2':['v_mapdamage.txt',r"(\S+)"],
-<<<<<<< HEAD
-    'bbduk':['v_bbduk.txt',r"(\S+\ .+)"],
+    'bbduk':['v_bbduk.txt',r"(.*)"]
     'bcftools':['v_bcftools.txt',r"(\S+)"]
-=======
-    'bbduk':['v_bbduk.txt',r"(.*)"]
->>>>>>> 8d805528
 }
 
 results = OrderedDict()
