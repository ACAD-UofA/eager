MIT License

<<<<<<< HEAD
Copyright (c) Alexander Peltzer, Stephen Clayton, James A. Fellows Yates, Maxime Borry
=======
Copyright (c) Alexander Peltzer, Stephen Clayton, James A. Fellows Yates, Maxime Borry, Thiseas C. Lamnidis, Zandra Fagernäs
>>>>>>> 1bfb8030

Permission is hereby granted, free of charge, to any person obtaining a copy
of this software and associated documentation files (the "Software"), to deal
in the Software without restriction, including without limitation the rights
to use, copy, modify, merge, publish, distribute, sublicense, and/or sell
copies of the Software, and to permit persons to whom the Software is
furnished to do so, subject to the following conditions:

The above copyright notice and this permission notice shall be included in all
copies or substantial portions of the Software.

THE SOFTWARE IS PROVIDED "AS IS", WITHOUT WARRANTY OF ANY KIND, EXPRESS OR
IMPLIED, INCLUDING BUT NOT LIMITED TO THE WARRANTIES OF MERCHANTABILITY,
FITNESS FOR A PARTICULAR PURPOSE AND NONINFRINGEMENT. IN NO EVENT SHALL THE
AUTHORS OR COPYRIGHT HOLDERS BE LIABLE FOR ANY CLAIM, DAMAGES OR OTHER
LIABILITY, WHETHER IN AN ACTION OF CONTRACT, TORT OR OTHERWISE, ARISING FROM,
OUT OF OR IN CONNECTION WITH THE SOFTWARE OR THE USE OR OTHER DEALINGS IN THE
SOFTWARE.<|MERGE_RESOLUTION|>--- conflicted
+++ resolved
@@ -1,10 +1,6 @@
 MIT License
 
-<<<<<<< HEAD
-Copyright (c) Alexander Peltzer, Stephen Clayton, James A. Fellows Yates, Maxime Borry
-=======
 Copyright (c) Alexander Peltzer, Stephen Clayton, James A. Fellows Yates, Maxime Borry, Thiseas C. Lamnidis, Zandra Fagernäs
->>>>>>> 1bfb8030
 
 Permission is hereby granted, free of charge, to any person obtaining a copy
 of this software and associated documentation files (the "Software"), to deal
