# ![nf-core/eager](docs/images/nf-core_eager_logo.png)

**A fully reproducible and state-of-the-art ancient DNA analysis pipeline**.

[![GitHub Actions CI Status](https://github.com/nf-core/eager/workflows/nf-core%20CI/badge.svg)](https://github.com/nf-core/eager/actions)
[![GitHub Actions Linting Status](https://github.com/nf-core/eager/workflows/nf-core%20linting/badge.svg)](https://github.com/nf-core/eager/actions)
[![Nextflow](https://img.shields.io/badge/nextflow-%E2%89%A520.07.1-brightgreen.svg)](https://www.nextflow.io/)
[![nf-core](https://img.shields.io/badge/nf--core-pipeline-brightgreen.svg)](https://nf-co.re/)
[![DOI](https://zenodo.org/badge/135918251.svg)](https://zenodo.org/badge/latestdoi/135918251)

[![install with bioconda](https://img.shields.io/badge/install%20with-bioconda-brightgreen.svg)](https://bioconda.github.io/)
[![Docker](https://img.shields.io/docker/automated/nfcore/eager.svg)](https://hub.docker.com/r/nfcore/eager)
![Singularity Container available](https://img.shields.io/badge/singularity-available-7E4C74.svg)

[![Get help on Slack](http://img.shields.io/badge/slack-nf--core%20%23eager-4A154B?logo=slack)](https://nfcore.slack.com/channels/eager)

## Introduction

<!-- nf-core: Write a 1-2 sentence summary of what data the pipeline is for and what it does -->
**nf-core/eager** is a bioinformatics best-practise analysis pipeline for NGS sequencing based ancient DNA (aDNA) data analysis.

The pipeline is built using [Nextflow](https://www.nextflow.io), a workflow tool to run tasks across multiple compute infrastructures in a very portable manner. It comes with docker containers making installation trivial and results highly reproducible. The pipeline pre-processes raw data from FASTQ inputs, or preprocessed BAM inputs. It can align reads and performs extensive general NGS and aDNA specific quality-control on the results. It comes with docker, singularity or conda containers making installation trivial and results highly reproducible.

<p align="center">
    <img src="docs/images/usage/eager2_workflow.png" alt="nf-core/eager schematic workflow" width="70%"
</p>

## Quick Start

1. Install [`nextflow`](https://nf-co.re/usage/installation) (version >= 20.04.0)

2. Install any of [`Docker`](https://docs.docker.com/engine/installation/), [`Singularity`](https://www.sylabs.io/guides/3.0/user-guide/), [`Podman`](https://podman.io/), [`Shifter`](https://nersc.gitlab.io/development/shifter/how-to-use/) or [`Charliecloud`](https://hpc.github.io/charliecloud/) for full pipeline reproducibility _(please only use [`Conda`](https://conda.io/miniconda.html) as a last resort; see [docs](https://nf-co.re/usage/configuration#basic-configuration-profiles))_

3. Download the pipeline and test it on a minimal dataset with a single command:

    ```bash
<<<<<<< HEAD
    nextflow run nf-core/eager -profile test,<docker/singularity/podman/shifter/charliecloud/conda/institute>
=======
    nextflow run nf-core/eager -profile test_tsv,<docker/singularity/podman/conda/institute>
>>>>>>> 72962906
    ```

    > Please check [nf-core/configs](https://github.com/nf-core/configs#documentation) to see if a custom config file to run nf-core pipelines already exists for your Institute. If so, you can simply use `-profile <institute>` in your command. This will enable either `docker` or `singularity` and set the appropriate execution settings for your local compute environment.

4. Start running your own analysis!

    ```bash
    nextflow run nf-core/eager -profile <docker/singularity/podman/conda/institute> --input '*_R{1,2}.fastq.gz' --fasta '<your_reference>.fasta'
    ```

5. Once your run has completed successfully, clean up the intermediate files.

    ```bash
<<<<<<< HEAD
    nextflow run nf-core/eager -profile <docker/singularity/podman/shifter/charliecloud/conda/institute> --input '*_R{1,2}.fastq.gz' --genome GRCh37
=======
    nextflow clean -f -k
>>>>>>> 72962906
    ```

See [usage docs](https://nf-co.re/eager/docs/usage.md) for all of the available options when running the pipeline.

**N.B.** You can see an overview of the run in the MultiQC report located at `./results/MultiQC/multiqc_report.html`

Modifications to the default pipeline are easily made using various options as described in the documentation.

## Pipeline Summary

### Default Steps

By default the pipeline currently performs the following:

* Create reference genome indices for mapping (`bwa`, `samtools`, and `picard`)
* Sequencing quality control (`FastQC`)
* Sequencing adapter removal and for paired end data merging (`AdapterRemoval`)
* Read mapping to reference using (`bwa aln`, `bwa mem`, `CircularMapper`, or `bowtie2`)
* Post-mapping processing, statistics and conversion to bam (`samtools`)
* Ancient DNA C-to-T damage pattern visualisation (`DamageProfiler`)
* PCR duplicate removal (`DeDup` or `MarkDuplicates`)
* Post-mapping statistics and BAM quality control (`Qualimap`)
* Library Complexity Estimation (`preseq`)
* Overall pipeline statistics summaries (`MultiQC`)

### Additional Steps

Additional functionality contained by the pipeline currently includes:

#### Input

* Automatic merging of complex sequencing setups (e.g. multiple lanes, sequencing configurations, library types)

#### Preprocessing

* Illumina two-coloured sequencer poly-G tail removal (`fastp`)
* Automatic conversion of unmapped reads to FASTQ (`samtools`)
* Host DNA (mapped reads) stripping from input FASTQ files (for sensitive samples)

#### aDNA Damage manipulation

* Damage removal/clipping for UDG+/UDG-half treatment protocols (`BamUtil`)
* Damaged reads extraction and assessment (`PMDTools`)
* Nuclear DNA contamination estimation of human samples (`angsd`)

#### Genotyping

* Creation of VCF genotyping files (`GATK UnifiedGenotyper`, `GATK HaplotypeCaller` and `FreeBayes`)
* Creation of EIGENSTRAT genotyping files (`pileupCaller`)
* Creation of Genotype Likelihood files (`angsd`)
* Consensus sequence FASTA creation (`VCF2Genome`)
* SNP Table generation (`MultiVCFAnalyzer`)

#### Biological Information

* Mitochondrial to Nuclear read ratio calculation (`MtNucRatioCalculator`)
* Statistical sex determination of human individuals (`Sex.DetERRmine`)

#### Metagenomic Screening

* Low-sequenced complexity filtering (`BBduk`)
* Taxonomic binner with alignment (`MALT`)
* Taxonomic binner without alignment (`Kraken2`)
* aDNA characteristic screening of taxonomically binned data from MALT (`MaltExtract`)

#### Functionality Overview

A graphical overview of suggested routes through the pipeline depending on context can be seen below.

<p align="center">
    <img src="docs/images/usage/eager2_metromap_complex.png" alt="nf-core/eager metro map" width="70%"
</p>

## Documentation

The nf-core/eager pipeline comes with documentation about the pipeline: [usage](https://nf-co.re/eager/usage) and [output](https://nf-co.re/eager/output).

1. [Nextflow installation](https://nf-co.re/usage/installation)
2. Pipeline configuration
    * [Pipeline installation](https://nf-co.re/usage/local_installation)
    * [Adding your own system config](https://nf-co.re/usage/adding_own_config)
    * [Reference genomes](https://nf-co.re/usage/reference_genomes)
3. [Running the pipeline](https://nf-co.re/eager/docs/usage.md)
   * This includes tutorials, FAQs, and troubleshooting instructions
4. [Output and how to interpret the results](https://nf-co.re/eager/docs/output.md)

## Credits

This pipeline was mostly written by Alexander Peltzer ([apeltzer](https://github.com/apeltzer)) and [James A. Fellows Yates](https://github.com/jfy133), with contributions from [Stephen Clayton](https://github.com/sc13-bioinf), [Thiseas C. Lamnidis](https://github.com/TCLamnidis), [Maxime Borry](https://github.com/maxibor), [Zandra Fagernäs](https://github.com/ZandraFagernas), [Aida Andrades Valtueña](https://github.com/aidaanva) and [Maxime Garcia](https://github.com/MaxUlysse) and the nf-core community.

We thank the following people for their extensive assistance in the development
of this pipeline:

## Authors (alphabetical)

* [Aida Andrades Valtueña](https://github.com/aidaanva)
* [Alexander Peltzer](https://github.com/apeltzer)
* [James A. Fellows Yates](https://github.com/jfy133)
* [Judith Neukamm](https://github.com/JudithNeukamm)
* [Maxime Borry](https://github.com/maxibor)
* [Maxime Garcia](https://github.com/MaxUlysse)
* [Stephen Clayton](https://github.com/sc13-bioinf)
* [Thiseas C. Lamnidis](https://github.com/TCLamnidis)
* [Zandra Fagernäs](https://github.com/ZandraFagernas)

## Additional Contributors (alphabetical)

Those who have provided conceptual guidance, suggestions, bug reports etc.

* [Alexandre Gilardet](https://github.com/alexandregilardet)
* Arielle Munters
* [Charles Plessy](https://github.com/charles-plessy)
* [Åshild Vågene](https://github.com/ashildv)
* [Hester van Schalkwyk](https://github.com/hesterjvs)
* [Ido Bar](https://github.com/IdoBar)
* [Irina Velsko](https://github.com/ivelsko)
* [Katerine Eaton](https://github.com/ktmeaton)
* [Luc Venturini](https://github.com/lucventurini)
* [Marcel Keller](https://github.com/marcel-keller)
* [Pierre Lindenbaum](https://github.com/lindenb)
* [Pontus Skoglund](https://github.com/pontussk)
* [Raphael Eisenhofer](https://github.com/EisenRa)
* [Torsten Günter](https://bitbucket.org/tguenther/)
* [Kevin Lord](https://github.com/lordkev)
* [He Yu](https://github.com/paulayu)
* [Selina Carlhoff](https://github.com/scarlhoff)

If you've contributed and you're missing in here, please let us know and we will add you in of course!

## Contributions and Support

If you would like to contribute to this pipeline, please see the [contributing guidelines](.github/CONTRIBUTING.md).

For further information or help, don't hesitate to get in touch on the [Slack `#eager` channel](https://nfcore.slack.com/channels/eager) (you can join with [this invite](https://nf-co.re/join/slack)).

## Citations

If you use `nf-core/eager` for your analysis, please cite the `eager` preprint as follows:

> Fellows Yates JA, Lamnidis TC, Borry M, Valtueña Andrades A, Fagernäs Z, Clayton S, Garcia MU, Neukamm J, Peltzer A. 2021. Reproducible, portable, and efficient ancient genome reconstruction with nf-core/eager. PeerJ 9:e10947. DOI: [10.7717/peerj.10947](https://doi.org/10.7717/peerj.10947).

You can cite the eager zenodo record for a specific version using the following [doi: 10.5281/zenodo.3698082](https://zenodo.org/badge/latestdoi/135918251)

You can cite the `nf-core` publication as follows:

> **The nf-core framework for community-curated bioinformatics pipelines.**
>
> Philip Ewels, Alexander Peltzer, Sven Fillinger, Harshil Patel, Johannes Alneberg, Andreas Wilm, Maxime Ulysse Garcia, Paolo Di Tommaso & Sven Nahnsen.
>
> _Nat Biotechnol._ 2020 Feb 13. doi: [10.1038/s41587-020-0439-x](https://dx.doi.org/10.1038/s41587-020-0439-x).

In addition, references of tools and data used in this pipeline are as follows:

* **EAGER v1**, CircularMapper, DeDup* Peltzer, A., Jäger, G., Herbig, A., Seitz, A., Kniep, C., Krause, J., & Nieselt, K. (2016). EAGER: efficient ancient genome reconstruction. Genome Biology, 17(1), 1–14. [https://doi.org/10.1186/s13059-016-0918-z](https://doi.org/10.1186/s13059-016-0918-z).  Download: [https://github.com/apeltzer/EAGER-GUI](https://github.com/apeltzer/EAGER-GUI) and [https://github.com/apeltzer/EAGER-CLI](https://github.com/apeltzer/EAGER-CLI)
* **FastQC** Download: [https://www.bioinformatics.babraham.ac.uk/projects/fastqc/](https://www.bioinformatics.babraham.ac.uk/projects/fastqc/)
* **AdapterRemoval v2** Schubert, M., Lindgreen, S., & Orlando, L. (2016). AdapterRemoval v2: rapid adapter trimming, identification, and read merging. BMC Research Notes, 9, 88. [https://doi.org/10.1186/s13104-016-1900-2](https://doi.org/10.1186/s13104-016-1900-2). Download: [https://github.com/MikkelSchubert/adapterremoval](https://github.com/MikkelSchubert/adapterremoval)
* **bwa** Li, H., & Durbin, R. (2009). Fast and accurate short read alignment with Burrows-Wheeler transform. Bioinformatics , 25(14), 1754–1760. [https://doi.org/10.1093/bioinformatics/btp324](https://doi.org/10.1093/bioinformatics/btp324). Download: [http://bio-bwa.sourceforge.net/bwa.shtml](http://bio-bwa.sourceforge.net/bwa.shtml)
* **SAMtools** Li, H., Handsaker, B., Wysoker, A., Fennell, T., Ruan, J., Homer, N., … 1000 Genome Project Data Processing Subgroup. (2009). The Sequence Alignment/Map format and SAMtools. Bioinformatics , 25(16), 2078–2079. [https://doi.org/10.1093/bioinformatics/btp352](https://doi.org/10.1093/bioinformatics/btp352). Download: [http://www.htslib.org/](http://www.htslib.org/)
* **DamageProfiler** Neukamm, J., Peltzer, A., & Nieselt, K. (2020). DamageProfiler: Fast damage pattern calculation for ancient DNA. In biorXiv (p. 2020.10.01.322206). [https://doi.org/10.1101/2020.10.01.322206](https://doi.org/10.1101/2020.10.01.322206). Download: [https://github.com/Integrative-Transcriptomics/DamageProfiler](https://github.com/Integrative-Transcriptomics/DamageProfiler)
* **QualiMap** Okonechnikov, K., Conesa, A., & García-Alcalde, F. (2016). Qualimap 2: advanced multi-sample quality control for high-throughput sequencing data. Bioinformatics , 32(2), 292–294. [https://doi.org/10.1093/bioinformatics/btv566](https://doi.org/10.1093/bioinformatics/btv566). Download: [http://qualimap.bioinfo.cipf.es/](http://qualimap.bioinfo.cipf.es/)
* **preseq** Daley, T., & Smith, A. D. (2013). Predicting the molecular complexity of sequencing libraries. Nature Methods, 10(4), 325–327. [https://doi.org/10.1038/nmeth.2375](https://doi.org/10.1038/nmeth.2375). Download: [http://smithlabresearch.org/software/preseq/](http://smithlabresearch.org/software/preseq/)
* **PMDTools** Skoglund, P., Northoff, B. H., Shunkov, M. V., Derevianko, A. P., Pääbo, S., Krause, J., & Jakobsson, M. (2014). Separating endogenous ancient DNA from modern day contamination in a Siberian Neandertal. Proceedings of the National Academy of Sciences of the United States of America, 111(6), 2229–2234. [https://doi.org/10.1073/pnas.1318934111](https://doi.org/10.1073/pnas.1318934111). Download: [https://github.com/pontussk/PMDtools](https://github.com/pontussk/PMDtools)
* **MultiQC** Ewels, P., Magnusson, M., Lundin, S., & Käller, M. (2016). MultiQC: summarize analysis results for multiple tools and samples in a single report. Bioinformatics , 32(19), 3047–3048. [https://doi.org/10.1093/bioinformatics/btw354](https://doi.org/10.1093/bioinformatics/btw354). Download: [https://multiqc.info/](https://multiqc.info/)
* **BamUtils** Jun, G., Wing, M. K., Abecasis, G. R., & Kang, H. M. (2015). An efficient and scalable analysis framework for variant extraction and refinement from population-scale DNA sequence data. Genome Research, 25(6), 918–925. [https://doi.org/10.1101/gr.176552.114](https://doi.org/10.1101/gr.176552.114). Download: [https://genome.sph.umich.edu/wiki/BamUtil](https://genome.sph.umich.edu/wiki/BamUtil)
* **FastP** Chen, S., Zhou, Y., Chen, Y., & Gu, J. (2018). fastp: an ultra-fast all-in-one FASTQ preprocessor. Bioinformatics , 34(17), i884–i890. [https://doi.org/10.1093/bioinformatics/bty560](https://doi.org/10.1093/bioinformatics/bty560). Download: [https://github.com/OpenGene/fastp](https://github.com/OpenGene/fastp)
* **GATK 3.5** DePristo, M. A., Banks, E., Poplin, R., Garimella, K. V., Maguire, J. R., Hartl, C., … Daly, M. J. (2011). A framework for variation discovery and genotyping using next-generation DNA sequencing data. Nature Genetics, 43(5), 491–498. [https://doi.org/10.1038/ng.806](https://doi.org/10.1038/ng.806.).Download: [https://console.cloud.google.com/storage/browser/gatk](https://console.cloud.google.com/storage/browser/gatk)
* **GATK 4.X** - no citation available yet. Download: [https://github.com/broadinstitute/gatk/releases](https://github.com/broadinstitute/gatk/releases)
* **VCF2Genome** - Alexander Herbig and Alex Peltzer (unpublished). Download: [https://github.com/apeltzer/VCF2Genome](https://github.com/apeltzer/VCF2Genome)
* **MultiVCFAnalyzer** Bos, K.I. et al., 2014. Pre-Columbian mycobacterial genomes reveal seals as a source of New World human tuberculosis. Nature, 514(7523), pp.494–497. Available at: [http://dx.doi.org/10.1038/nature13591](http://dx.doi.org/10.1038/nature13591). Download: [https://github.com/alexherbig/MultiVCFAnalyzer](https://github.com/alexherbig/MultiVCFAnalyzer)
* **MTNucRatioCalculator** Alex Peltzter (Unpublished). Download: [https://github.com/apeltzer/MTNucRatioCalculator](https://github.com/apeltzer/MTNucRatioCalculator)
* **Sex.DetERRmine.py** Lamnidis, T.C. et al., 2018. Ancient Fennoscandian genomes reveal origin and spread of Siberian ancestry in Europe. Nature communications, 9(1), p.5018. Available at: [http://dx.doi.org/10.1038/s41467-018-07483-5](http://dx.doi.org/10.1038/s41467-018-07483-5). Download: [https://github.com/TCLamnidis/Sex.DetERRmine.git](https://github.com/TCLamnidis/Sex.DetERRmine.git)
* **ANGSD** Korneliussen, T.S., Albrechtsen, A. & Nielsen, R., 2014. ANGSD: Analysis of Next Generation Sequencing Data. BMC bioinformatics, 15, p.356. Available at: [http://dx.doi.org/10.1186/s12859-014-0356-4](http://dx.doi.org/10.1186/s12859-014-0356-4). Download: [https://github.com/ANGSD/angsd](https://github.com/ANGSD/angsd)
* **bedtools** Quinlan, A.R. & Hall, I.M., 2010. BEDTools: a flexible suite of utilities for comparing genomic features. Bioinformatics , 26(6), pp.841–842. Available at: [http://dx.doi.org/10.1093/bioinformatics/btq033](http://dx.doi.org/10.1093/bioinformatics/btq033). Download: [https://github.com/arq5x/bedtools2/releases](https://github.com/arq5x/bedtools2/)
* **MALT**. Download: [https://software-ab.informatik.uni-tuebingen.de/download/malt/welcome.html](https://software-ab.informatik.uni-tuebingen.de/download/malt/welcome.html)
  * Vågene, Å.J. et al., 2018. Salmonella enterica genomes from victims of a major sixteenth-century epidemic in Mexico. Nature ecology & evolution, 2(3), pp.520–528. Available at: [http://dx.doi.org/10.1038/s41559-017-0446-6](http://dx.doi.org/10.1038/s41559-017-0446-6).
  * Herbig, A. et al., 2016. MALT: Fast alignment and analysis of metagenomic DNA sequence data applied to the Tyrolean Iceman. bioRxiv, p.050559. Available at: [http://biorxiv.org/content/early/2016/04/27/050559](http://biorxiv.org/content/early/2016/04/27/050559).
* **MaltExtract** Huebler, R. et al., 2019. HOPS: Automated detection and authentication of pathogen DNA in archaeological remains. bioRxiv, p.534198. Available at: [https://www.biorxiv.org/content/10.1101/534198v1?rss=1](https://www.biorxiv.org/content/10.1101/534198v1?rss=1). Download: [https://github.com/rhuebler/MaltExtract](https://github.com/rhuebler/MaltExtract)
* **Kraken2** Wood, D et al., 2019. Improved metagenomic analysis with Kraken 2. Genome Biology volume 20, Article number: 257. Available at: [https://doi.org/10.1186/s13059-019-1891-0](https://doi.org/10.1186/s13059-019-1891-0). Download: [https://ccb.jhu.edu/software/kraken2/](https://ccb.jhu.edu/software/kraken2/)
* **endorS.py** Aida Andrades Valtueña (Unpublished). Download: [https://github.com/aidaanva/endorS.py](https://github.com/aidaanva/endorS.py)
* **Bowtie2**  Langmead, B. and Salzberg, S. L. 2012 Fast gapped-read alignment with Bowtie 2. Nature methods, 9(4), p. 357–359. doi: [10.1038/nmeth.1923](https:/dx.doi.org/10.1038/nmeth.1923).
* **sequenceTools** Stephan Schiffels (Unpublished). Download: [https://github.com/stschiff/sequenceTools](https://github.com/stschiff/sequenceTools)
* **EigenstratDatabaseTools** Thiseas C. Lamnidis (Unpublished). Download: [https://github.com/TCLamnidis/EigenStratDatabaseTools.git](https://github.com/TCLamnidis/EigenStratDatabaseTools.git)
* **mapDamage2** Jónsson, H., et al 2013. mapDamage2.0: fast approximate Bayesian estimates of ancient DNA damage parameters. Bioinformatics , 29(13), 1682–1684. [https://doi.org/10.1093/bioinformatics/btt193](https://doi.org/10.1093/bioinformatics/btt193)
* **BBduk** Brian Bushnell (Unpublished). Download: [https://sourceforge.net/projects/bbmap/](sourceforge.net/projects/bbmap/)

## Data References

This repository uses test data from the following studies:

* Fellows Yates, J. A. et al. (2017) ‘Central European Woolly Mammoth Population Dynamics: Insights from Late Pleistocene Mitochondrial Genomes’, Scientific reports, 7(1), p. 17714. [doi: 10.1038/s41598-017-17723-1](https://doi.org/10.1038/s41598-017-17723-1).
* Gamba, C. et al. (2014) ‘Genome flux and stasis in a five millennium transect of European prehistory’, Nature communications, 5, p. 5257. [doi: 10.1038/ncomms6257](https://doi.org/10.1038/ncomms6257).
* Star, B. et al. (2017) ‘Ancient DNA reveals the Arctic origin of Viking Age cod from Haithabu, Germany’, Proceedings of the National Academy of Sciences of the United States of America, 114(34), pp. 9152–9157. [doi: 10.1073/pnas.1710186114](https://doi.org/10.1073/pnas.1710186114).
* de Barros Damgaard, P. et al. (2018). '137 ancient human genomes from across the Eurasian steppes.', Nature, 557(7705), 369–374. [doi: 10.1038/s41586-018-0094-2](https://doi.org/10.1038/s41586-018-0094-2)<|MERGE_RESOLUTION|>--- conflicted
+++ resolved
@@ -34,11 +34,7 @@
 3. Download the pipeline and test it on a minimal dataset with a single command:
 
     ```bash
-<<<<<<< HEAD
-    nextflow run nf-core/eager -profile test,<docker/singularity/podman/shifter/charliecloud/conda/institute>
-=======
-    nextflow run nf-core/eager -profile test_tsv,<docker/singularity/podman/conda/institute>
->>>>>>> 72962906
+    nextflow run nf-core/eager -profile test_tsv,<docker/singularity/podman/shifter/charliecloud/conda/institute>
     ```
 
     > Please check [nf-core/configs](https://github.com/nf-core/configs#documentation) to see if a custom config file to run nf-core pipelines already exists for your Institute. If so, you can simply use `-profile <institute>` in your command. This will enable either `docker` or `singularity` and set the appropriate execution settings for your local compute environment.
@@ -52,11 +48,7 @@
 5. Once your run has completed successfully, clean up the intermediate files.
 
     ```bash
-<<<<<<< HEAD
-    nextflow run nf-core/eager -profile <docker/singularity/podman/shifter/charliecloud/conda/institute> --input '*_R{1,2}.fastq.gz' --genome GRCh37
-=======
     nextflow clean -f -k
->>>>>>> 72962906
     ```
 
 See [usage docs](https://nf-co.re/eager/docs/usage.md) for all of the available options when running the pipeline.
