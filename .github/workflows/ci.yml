name: nf-core CI
# This workflow runs the pipeline with the minimal test dataset to check that it completes without any syntax errors
on:
  push:
    branches:
      - dev
  pull_request:
  release:
    types: [published]

# Uncomment if we need an edge release of Nextflow again
# env: NXF_EDGE: 1

jobs:
  test:
    name: Run workflow tests
    # Only run on push if this is the nf-core dev branch (merged PRs)
    if: ${{ github.event_name != 'push' || (github.event_name == 'push' && github.repository == 'nf-core/eager') }}
    runs-on: ubuntu-latest
    env:
      NXF_VER: ${{ matrix.nxf_ver }}
      NXF_ANSI_LOG: false
    strategy:
      matrix:
        # Nextflow versions: check pipeline minimum and current latest
        nxf_ver: ['20.07.1', '']
    steps:
      - name: Check out pipeline code
        uses: actions/checkout@v2

      - name: Check if Dockerfile or Conda environment changed
        uses: technote-space/get-diff-action@v4
        with:
          FILES: |
            Dockerfile
            environment.yml

      - name: Build new docker image
        if: env.MATCHED_FILES
<<<<<<< HEAD
        run: docker build --no-cache . -t nfcore/eager:2.4.3
=======
        run: docker build --no-cache . -t nfcore/eager:2.4.2
>>>>>>> e15d6669

      - name: Pull docker image
        if: ${{ !env.MATCHED_FILES }}
        run: |
          docker pull nfcore/eager:dev
<<<<<<< HEAD
          docker tag nfcore/eager:dev nfcore/eager:2.4.3
=======
          docker tag nfcore/eager:dev nfcore/eager:2.4.2
>>>>>>> e15d6669

      - name: Install Nextflow
        env:
          CAPSULE_LOG: none
        run: |
          wget -qO- get.nextflow.io | bash
          sudo mv nextflow /usr/local/bin/
      - name: HELPTEXT Run with the help flag
        run: |
          nextflow run ${GITHUB_WORKSPACE} --help
      - name: Get test data for cases where we don't use TSV input
        run: |
          git clone --single-branch --branch eager https://github.com/nf-core/test-datasets.git data
      - name: DELAY to try address some odd behaviour with what appears to be a conflict between parallel htslib jobs leading to CI hangs
        run: | 
          if [[ $NXF_VER = '' ]]; then sleep 1200; fi
      - name: BASIC Run the basic pipeline with directly supplied single-end FASTQ
        run: |
          nextflow run ${GITHUB_WORKSPACE} -profile test_direct,docker --input 'data/testdata/Mammoth/fastq/*_R1_*.fq.gz' --single_end
      - name: BASIC Run the basic pipeline with directly supplied paired-end FASTQ
        run: |
          nextflow run ${GITHUB_WORKSPACE} -profile test_direct,docker --input 'data/testdata/Mammoth/fastq/*_{R1,R2}_*tengrand.fq.gz'
      - name: BASIC Run the basic pipeline with supplied --input BAM
        run: |
          nextflow run ${GITHUB_WORKSPACE} -profile test_direct,docker --input 'data/testdata/Mammoth/bam/*_R1_*.bam' --bam --single_end
      - name: BASIC Run the basic pipeline with the test profile with, PE/SE, bwa aln
        run: |
          nextflow run ${GITHUB_WORKSPACE} -profile test,docker --save_reference
      - name: REFERENCE Basic workflow, with supplied indices
        run: |
          nextflow run ${GITHUB_WORKSPACE} -profile test,docker --bwa_index 'results/reference_genome/bwa_index/BWAIndex/' --fasta_index 'https://github.com/nf-core/test-datasets/blob/eager/reference/Mammoth/Mammoth_MT_Krause.fasta.fai' 
      - name: REFERENCE Run the basic pipeline with FastA reference with `fna` extension
        run: |
          nextflow run ${GITHUB_WORKSPACE} -profile test_tsv_fna,docker
      - name: REFERENCE Test with zipped reference input
        run: |
          nextflow run ${GITHUB_WORKSPACE} -profile test,docker --fasta 'https://github.com/nf-core/test-datasets/raw/eager/reference/Mammoth/Mammoth_MT_Krause.fasta.gz'
      - name: FASTP Test fastp complexity filtering
        run: |
          nextflow run ${GITHUB_WORKSPACE} -profile test,docker --complexity_filter_poly_g
      - name: ADAPTERREMOVAL Test skip paired end collapsing
        run: |
          nextflow run ${GITHUB_WORKSPACE} -profile test,docker --skip_collapse
      - name: ADAPTERREMOVAL Test paired end collapsing but no trimming
        run: |
          nextflow run ${GITHUB_WORKSPACE} -profile test_tsv_pretrim,docker --skip_trim
      - name: ADAPTERREMOVAL Run the basic pipeline with paired end data without adapterRemoval
        run: |
          nextflow run ${GITHUB_WORKSPACE} -profile test,docker --skip_adapterremoval
      - name: ADAPTERREMOVAL Run the basic pipeline with preserve5p end option
        run: |
          nextflow run ${GITHUB_WORKSPACE} -profile test,docker --preserve5p
      - name: ADAPTERREMOVAL Run the basic pipeline with merged only option
        run: |
          nextflow run ${GITHUB_WORKSPACE} -profile test,docker --mergedonly
      - name: ADAPTERREMOVAL Run the basic pipeline with preserve5p end and merged reads only options
        run: |
          nextflow run ${GITHUB_WORKSPACE} -profile test,docker --preserve5p --mergedonly
      - name: ADAPTER LIST Run the basic pipeline using an adapter list
        run: |
          nextflow run ${GITHUB_WORKSPACE} -profile test,docker --clip_adapters_list 'https://github.com/nf-core/test-datasets/raw/eager/databases/adapters/adapter-list.txt'
      - name: ADAPTER LIST Run the basic pipeline using an adapter list, skipping adapter removal
        run: |
          nextflow run ${GITHUB_WORKSPACE} -profile test,docker --clip_adapters_list 'https://github.com/nf-core/test-datasets/raw/eager/databases/adapters/adapter-list.txt' --skip_adapterremoval 
      - name: POST_AR_FASTQ_TRIMMING Run the basic pipeline post-adapterremoval FASTQ trimming
        run: |
          nextflow run ${GITHUB_WORKSPACE} -profile test,docker --run_post_ar_trimming
      - name: POST_AR_FASTQ_TRIMMING Run the basic pipeline post-adapterremoval FASTQ trimming, but skip adapterremoval
        run: |
          nextflow run ${GITHUB_WORKSPACE} -profile test,docker --run_post_ar_trimming --skip_adapterremoval
      - name: MAPPER_CIRCULARMAPPER Test running with CircularMapper
        run: |
          nextflow run ${GITHUB_WORKSPACE} -profile test,docker --mapper 'circularmapper' --circulartarget 'NC_007596.2'
      - name: MAPPER_BWAMEM Test running with BWA Mem
        run: |
          nextflow run ${GITHUB_WORKSPACE} -profile test,docker --mapper 'bwamem'
      - name: MAPPER_BT2 Test running with BowTie2
        run: |
          nextflow run ${GITHUB_WORKSPACE} -profile test,docker --mapper 'bowtie2' --bt2_alignmode 'local' --bt2_sensitivity 'sensitive' --bt2n 1 --bt2l 16 --bt2_trim5 1 --bt2_trim3 1
      - name: HOST_REMOVAL_FASTQ Run the basic pipeline with output unmapped reads as fastq
        run: |
          nextflow run ${GITHUB_WORKSPACE} -profile test_tsv_complex,docker --hostremoval_input_fastq
      - name: BAM_FILTERING Run basic mapping pipeline with mapping quality filtering, and unmapped export
        run: |
          nextflow run ${GITHUB_WORKSPACE} -profile test,docker --run_bam_filtering --bam_mapping_quality_threshold 37  --bam_unmapped_type 'fastq'
      - name: BAM_FILTERING Run basic mapping pipeline with post-mapping length filtering
        run: |
          nextflow run ${GITHUB_WORKSPACE} -profile test,docker --clip_readlength 0 --run_bam_filtering --bam_filter_minreadlength 50
      - name: PRESEQ Run basic mapping pipeline with different preseq mode
        run: |
          nextflow run ${GITHUB_WORKSPACE} -profile test,docker --preseq_mode 'lc_extrap' --preseq_maxextrap 10000 --preseq_bootstrap 10
      - name: DEDUPLICATION Test with dedup
        run: |
          nextflow run ${GITHUB_WORKSPACE} -profile test,docker --dedupper 'dedup' --dedup_all_merged
      - name: BEDTOOLS Test bedtools feature annotation
        run: |
          nextflow run ${GITHUB_WORKSPACE} -profile test,docker --run_bedtools_coverage --anno_file 'https://github.com/nf-core/test-datasets/raw/eager/reference/Mammoth/Mammoth_MT_Krause.gff3'
      - name: GENOTYPING_HC Test running GATK HaplotypeCaller
        run: |
          nextflow run ${GITHUB_WORKSPACE} -profile test_tsv_fna,docker --run_genotyping --genotyping_tool 'hc' --gatk_hc_out_mode 'EMIT_ALL_ACTIVE_SITES' --gatk_hc_emitrefconf 'BP_RESOLUTION'
      - name: GENOTYPING_FB Test running FreeBayes
        run: |
          nextflow run ${GITHUB_WORKSPACE} -profile test,docker --run_genotyping --genotyping_tool 'freebayes'
      - name: GENOTYPING_PC Test running pileupCaller
        run: |
          nextflow run ${GITHUB_WORKSPACE} -profile test_tsv_humanbam,docker --run_genotyping --genotyping_tool 'pileupcaller'
      - name: GENOTYPING_ANGSD Test running ANGSD genotype likelihood calculation
        run: |
          nextflow run ${GITHUB_WORKSPACE} -profile test_tsv_humanbam,docker --run_genotyping --genotyping_tool 'angsd'
      - name: GENOTYPING_BCFTOOLS Test running FreeBayes with bcftools stats turned on
        run: |
          nextflow run ${GITHUB_WORKSPACE} -profile test,docker --run_genotyping --genotyping_tool 'freebayes' --run_bcftools_stats
      - name: SKIPPING Test checking all skip steps work i.e. input bam, skipping straight to genotyping
        run: |
          nextflow run ${GITHUB_WORKSPACE} -profile test_tsv_bam,docker --skip_fastqc --skip_adapterremoval --skip_deduplication --skip_qualimap --skip_preseq --skip_damage_calculation --run_genotyping --genotyping_tool 'freebayes'
      - name: TRIMBAM Test bamutils works alone
        run: |
          nextflow run ${GITHUB_WORKSPACE} -profile test,docker --run_trim_bam
      - name: PMDTOOLS Test PMDtools works alone
        run: |
          nextflow run ${GITHUB_WORKSPACE} -profile test,docker --run_pmdtools
      - name: GENOTYPING_UG AND MULTIVCFANALYZER Test running GATK UnifiedGenotyper and MultiVCFAnalyzer, additional VCFS
        run: |
          nextflow run ${GITHUB_WORKSPACE} -profile test,docker --run_genotyping --genotyping_tool 'ug' --gatk_ug_out_mode 'EMIT_ALL_SITES' --gatk_ug_genotype_model 'SNP' --run_multivcfanalyzer --additional_vcf_files 'https://raw.githubusercontent.com/nf-core/test-datasets/eager/testdata/Mammoth/vcf/JK2772_CATCAGTGAGTAGA_L008_R1_001.fastq.gz.tengrand.fq.combined.fq.mapped_rmdup.bam.unifiedgenotyper.vcf.gz' --write_allele_frequencies
      - name: COMPLEX LANE/LIBRARY MERGING Test running lane and library merging prior to GATK UnifiedGenotyper and running MultiVCFAnalyzer
        run: |
          nextflow run ${GITHUB_WORKSPACE} -profile test_tsv_complex,docker --run_genotyping --genotyping_tool 'ug' --gatk_ug_out_mode 'EMIT_ALL_SITES' --gatk_ug_genotype_model 'SNP' --run_multivcfanalyzer
      - name: GENOTYPING_UG ON TRIMMED BAM Test
        run: |
          nextflow run ${GITHUB_WORKSPACE} -profile test,docker --run_genotyping --run_trim_bam --genotyping_source 'trimmed' --genotyping_tool 'ug' --gatk_ug_out_mode 'EMIT_ALL_SITES' --gatk_ug_genotype_model 'SNP'
      - name: BAM_INPUT Run the basic pipeline with the bam input profile, skip AdapterRemoval as no convertBam
        run: |
          nextflow run ${GITHUB_WORKSPACE} -profile test_tsv_bam,docker --skip_adapterremoval
      - name: BAM_INPUT Run the basic pipeline with the bam input profile, convert to FASTQ for adapterremoval test and downstream
        run: |
          nextflow run ${GITHUB_WORKSPACE} -profile test_tsv_bam,docker --run_convertinputbam
      - name: METAGENOMIC Download MALT database
        run: |
          mkdir -p databases/malt
          readlink -f databases/malt/
          for i in index0.idx ref.db ref.idx ref.inf table0.db table0.idx taxonomy.idx taxonomy.map taxonomy.tre; do wget https://github.com/nf-core/test-datasets/raw/eager/databases/malt/"$i" -P databases/malt/; done
      - name: METAGENOMIC Run the basic pipeline but with unmapped reads going into MALT
        run: |
          nextflow run ${GITHUB_WORKSPACE} -profile test,docker --run_bam_filtering  --bam_unmapped_type 'fastq' --run_metagenomic_screening --metagenomic_tool 'malt' --database "/home/runner/work/eager/eager/databases/malt/" --malt_sam_output
      - name: METAGENOMIC Run the basic pipeline but low-complexity filtered reads going into MALT
        run: |
          nextflow run ${GITHUB_WORKSPACE} -profile test,docker --run_bam_filtering  --bam_unmapped_type 'fastq' --run_metagenomic_screening --metagenomic_tool 'malt' --database "/home/runner/work/eager/eager/databases/malt/" --metagenomic_complexity_filter
      - name: MALTEXTRACT Download resource files
        run: |
            mkdir -p databases/maltextract
            for i in ncbi.tre ncbi.map; do wget https://github.com/rhuebler/HOPS/raw/0.33/Resources/"$i" -P databases/maltextract/; done
      - name: MALTEXTRACT Basic with MALT plus MaltExtract
        run: |
          nextflow run ${GITHUB_WORKSPACE} -profile test,docker --run_bam_filtering  --bam_unmapped_type 'fastq' --run_metagenomic_screening --metagenomic_tool 'malt' --database "/home/runner/work/eager/eager/databases/malt" --run_maltextract --maltextract_ncbifiles "/home/runner/work/eager/eager/databases/maltextract/" --maltextract_taxon_list 'https://raw.githubusercontent.com/nf-core/test-datasets/eager/testdata/Mammoth/maltextract/MaltExtract_list.txt' 
      - name: METAGENOMIC Run the basic pipeline but with unmapped reads going into Kraken
        run: |
          nextflow run ${GITHUB_WORKSPACE} -profile test_tsv_kraken,docker --run_bam_filtering  --bam_unmapped_type 'fastq'
      - name: SEXDETERMINATION Run the basic pipeline with the bam input profile, but don't convert BAM, skip everything but sex determination
        run: |
          nextflow run ${GITHUB_WORKSPACE} -profile test_tsv_humanbam,docker --skip_fastqc --skip_adapterremoval --skip_deduplication --skip_qualimap --run_sexdeterrmine
      - name: NUCLEAR CONTAMINATION Run basic pipeline with bam input profile, but don't convert BAM, skip everything but nuclear contamination estimation
        run: |
          nextflow run ${GITHUB_WORKSPACE} -profile test_tsv_humanbam,docker --skip_fastqc --skip_adapterremoval --skip_deduplication --skip_qualimap --run_nuclear_contamination
      - name: MTNUCRATIO Run basic pipeline with bam input profile, but don't convert BAM, skip everything but nmtnucratio
        run: |
          nextflow run ${GITHUB_WORKSPACE} -profile test_tsv_humanbam,docker --skip_fastqc --skip_adapterremoval --skip_deduplication --skip_qualimap --skip_preseq --skip_damage_calculation --run_mtnucratio
      - name: RESCALING Run basic pipeline with basic pipeline but with mapDamage rescaling of BAM files. Note this will be slow
        run: |
          nextflow run ${GITHUB_WORKSPACE} -profile test,docker --run_mapdamage_rescaling --run_genotyping --genotyping_tool hc --genotyping_source 'rescaled'<|MERGE_RESOLUTION|>--- conflicted
+++ resolved
@@ -37,21 +37,13 @@
 
       - name: Build new docker image
         if: env.MATCHED_FILES
-<<<<<<< HEAD
         run: docker build --no-cache . -t nfcore/eager:2.4.3
-=======
-        run: docker build --no-cache . -t nfcore/eager:2.4.2
->>>>>>> e15d6669
 
       - name: Pull docker image
         if: ${{ !env.MATCHED_FILES }}
         run: |
           docker pull nfcore/eager:dev
-<<<<<<< HEAD
           docker tag nfcore/eager:dev nfcore/eager:2.4.3
-=======
-          docker tag nfcore/eager:dev nfcore/eager:2.4.2
->>>>>>> e15d6669
 
       - name: Install Nextflow
         env:
