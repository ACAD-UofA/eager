--- conflicted
+++ resolved
@@ -102,21 +102,18 @@
       - name: ADAPTERREMOVAL Run the basic pipeline with preserve5p end and merged reads only options
         run: |
           nextflow run ${GITHUB_WORKSPACE} -profile test_tsv,docker --preserve5p --mergedonly
-<<<<<<< HEAD
+      - name: ADAPTER LIST Run the basic pipeline using an adapter list
+        run: |
+          nextflow run ${GITHUB_WORKSPACE} -profile test_tsv,docker --clip_adapters_list 'https://github.com/nf-core/test-datasets/raw/eager/databases/adapters/adapter-list.txt'
+      - name: ADAPTER LIST Run the basic pipeline using an adapter list, skipping adapter removal
+        run: |
+          nextflow run ${GITHUB_WORKSPACE} -profile test_tsv,docker --clip_adapters_list 'https://github.com/nf-core/test-datasets/raw/eager/databases/adapters/adapter-list.txt' --skip_adapterremoval 
       - name: POST_AR_FASTQ_TRIMMING Run the basic pipeline post-adapterremoval FASTQ trimming
         run: |
           nextflow run ${GITHUB_WORKSPACE} -profile test_tsv,docker --run_post_ar_trimming
       - name: POST_AR_FASTQ_TRIMMING Run the basic pipeline post-adapterremoval FASTQ trimming, but skip adapterremoval
         run: |
           nextflow run ${GITHUB_WORKSPACE} -profile test_tsv,docker --run_post_ar_trimming --skip_adapterremoval
-=======
-      - name: ADAPTER LIST Run the basic pipeline using an adapter list
-        run: |
-          nextflow run ${GITHUB_WORKSPACE} -profile test_tsv,docker --clip_adapters_list 'https://github.com/nf-core/test-datasets/raw/eager/databases/adapters/adapter-list.txt'
-      - name: ADAPTER LIST Run the basic pipeline using an adapter list, skipping adapter removal
-        run: |
-          nextflow run ${GITHUB_WORKSPACE} -profile test_tsv,docker --clip_adapters_list 'https://github.com/nf-core/test-datasets/raw/eager/databases/adapters/adapter-list.txt' --skip_adapterremoval 
->>>>>>> b057f0a1
       - name: MAPPER_CIRCULARMAPPER Test running with CircularMapper
         run: |
           nextflow run ${GITHUB_WORKSPACE} -profile test_tsv,docker --mapper 'circularmapper' --circulartarget 'NC_007596.2'
