name: nf-core CI
# This workflow runs the pipeline with the minimal test dataset to check that it completes without any syntax errors
on:
  push:
    branches:
      - dev
  pull_request:
  release:
    types: [published]

# Uncomment if we need an edge release of Nextflow again
# env: NXF_EDGE: 1

jobs:
  test:
    name: Run workflow tests
    # Only run on push if this is the nf-core dev branch (merged PRs)
    if: ${{ github.event_name != 'push' || (github.event_name == 'push' && github.repository == 'nf-core/eager') }}
    runs-on: ubuntu-latest
    env:
      NXF_VER: ${{ matrix.nxf_ver }}
      NXF_ANSI_LOG: false
    strategy:
      matrix:
        # Nextflow versions: check pipeline minimum and current latest
<<<<<<< HEAD
        nxf_ver: ['20.07.1', '21.03.0-edge']
=======
        nxf_ver: ['20.04.0', '']
>>>>>>> 9cd85025
    steps:
      - name: Check out pipeline code
        uses: actions/checkout@v2

      - name: Check if Dockerfile or Conda environment changed
        uses: technote-space/get-diff-action@v4
        with:
          FILES: |
            Dockerfile
            environment.yml

      - name: Build new docker image
        if: env.MATCHED_FILES
        run: docker build --no-cache . -t nfcore/eager:dev

      - name: Pull docker image
        if: ${{ !env.MATCHED_FILES }}
        run: |
          docker pull nfcore/eager:dev
          docker tag nfcore/eager:dev nfcore/eager:dev

      - name: Install Nextflow
        env:
          CAPSULE_LOG: none
        run: |
          wget -qO- get.nextflow.io | bash
          sudo mv nextflow /usr/local/bin/
      - name: HELPTEXT Run with the help flag
        run: |
          nextflow run ${GITHUB_WORKSPACE} --help
      - name: Get test data for cases where we don't use TSV input
        run: |
          git clone --single-branch --branch eager https://github.com/nf-core/test-datasets.git data
      - name: DELAY to try address some odd behaviour with what appears to be a conflict between parallel htslib jobs leading to CI hangs
        run: | 
          if [[ $NXF_VER = '' ]]; then sleep 360; fi
      - name: BASIC Run the basic pipeline with directly supplied single-end FASTQ
        run: |
          nextflow run ${GITHUB_WORKSPACE} -profile test,docker --input 'data/testdata/Mammoth/fastq/*_R1_*.fq.gz' --single_end
      - name: BASIC Run the basic pipeline with directly supplied paired-end FASTQ
        run: |
          nextflow run ${GITHUB_WORKSPACE} -profile test,docker --input 'data/testdata/Mammoth/fastq/*_{R1,R2}_*tengrand.fq.gz'
      - name: BASIC Run the basic pipeline with supplied --input BAM
        run: |
          nextflow run ${GITHUB_WORKSPACE} -profile test,docker --input 'data/testdata/Mammoth/bam/*_R1_*.bam' --bam --single_end
      - name: BASIC Run the basic pipeline with the test profile with, PE/SE, bwa aln
        run: |
          nextflow run ${GITHUB_WORKSPACE} -profile test_tsv,docker --save_reference
      - name: REFERENCE Basic workflow, with supplied indices
        run: |
          nextflow run ${GITHUB_WORKSPACE} -profile test_tsv,docker --bwa_index 'results/reference_genome/bwa_index/BWAIndex/' --fasta_index 'https://github.com/nf-core/test-datasets/blob/eager/reference/Mammoth/Mammoth_MT_Krause.fasta.fai' 
      - name: REFERENCE Run the basic pipeline with FastA reference with `fna` extension
        run: |
          nextflow run ${GITHUB_WORKSPACE} -profile test_tsv_fna,docker
      - name: REFERENCE Test with zipped reference input
        run: |
          nextflow run ${GITHUB_WORKSPACE} -profile test_tsv,docker --fasta 'https://github.com/nf-core/test-datasets/raw/eager/reference/Mammoth/Mammoth_MT_Krause.fasta.gz'
      - name: FASTP Test fastp complexity filtering
        run: |
          nextflow run ${GITHUB_WORKSPACE} -profile test_tsv,docker --complexity_filter_poly_g
      - name: ADAPTERREMOVAL Test skip paired end collapsing
        run: |
          nextflow run ${GITHUB_WORKSPACE} -profile test_tsv,docker --skip_collapse
      - name: ADAPTERREMOVAL Test paired end collapsing but no trimming
        run: |
          nextflow run ${GITHUB_WORKSPACE} -profile test_tsv_pretrim,docker --skip_trim
      - name: ADAPTERREMOVAL Run the basic pipeline with paired end data without adapterRemoval
        run: |
          nextflow run ${GITHUB_WORKSPACE} -profile test_tsv,docker --skip_adapterremoval
      - name: ADAPTERREMOVAL Run the basic pipeline with preserve5p end option
        run: |
          nextflow run ${GITHUB_WORKSPACE} -profile test_tsv,docker --preserve5p
      - name: ADAPTERREMOVAL Run the basic pipeline with merged only option
        run: |
          nextflow run ${GITHUB_WORKSPACE} -profile test_tsv,docker --mergedonly
      - name: ADAPTERREMOVAL Run the basic pipeline with preserve5p end and merged reads only options
        run: |
          nextflow run ${GITHUB_WORKSPACE} -profile test_tsv,docker --preserve5p --mergedonly
      - name: MAPPER_CIRCULARMAPPER Test running with CircularMapper
        run: |
          nextflow run ${GITHUB_WORKSPACE} -profile test_tsv,docker --mapper 'circularmapper' --circulartarget 'NC_007596.2'
      - name: MAPPER_BWAMEM Test running with BWA Mem
        run: |
          nextflow run ${GITHUB_WORKSPACE} -profile test_tsv,docker --mapper 'bwamem'
      - name: MAPPER_BT2 Test running with BowTie2
        run: |
          nextflow run ${GITHUB_WORKSPACE} -profile test_tsv,docker --mapper 'bowtie2' --bt2_alignmode 'local' --bt2_sensitivity 'sensitive' --bt2n 1 --bt2l 16 --bt2_trim5 1 --bt2_trim3 1
      - name: HOST_REMOVAL_FASTQ Run the basic pipeline with output unmapped reads as fastq
        run: |
          nextflow run ${GITHUB_WORKSPACE} -profile test_tsv_complex,docker --hostremoval_input_fastq
      - name: BAM_FILTERING Run basic mapping pipeline with mapping quality filtering, and unmapped export
        run: |
          nextflow run ${GITHUB_WORKSPACE} -profile test_tsv,docker --run_bam_filtering --bam_mapping_quality_threshold 37  --bam_unmapped_type 'fastq'
      - name: BAM_FILTERING Run basic mapping pipeline with post-mapping length filtering
        run: |
          nextflow run ${GITHUB_WORKSPACE} -profile test_tsv,docker --clip_readlength 0 --run_bam_filtering --bam_filter_minreadlength 50
      - name: DEDUPLICATION Test with dedup
        run: |
          nextflow run ${GITHUB_WORKSPACE} -profile test_tsv,docker --dedupper 'dedup' --dedup_all_merged
      - name: BEDTOOLS Test bedtools feature annotation
        run: |
          nextflow run ${GITHUB_WORKSPACE} -profile test_tsv,docker --run_bedtools_coverage --anno_file 'https://github.com/nf-core/test-datasets/raw/eager/reference/Mammoth/Mammoth_MT_Krause.gff3'
      - name: GENOTYPING_HC Test running GATK HaplotypeCaller
        run: |
          nextflow run ${GITHUB_WORKSPACE} -profile test_tsv_fna,docker --run_genotyping --genotyping_tool 'hc' --gatk_hc_out_mode 'EMIT_ALL_ACTIVE_SITES' --gatk_hc_emitrefconf 'BP_RESOLUTION'
      - name: GENOTYPING_FB Test running FreeBayes
        run: |
          nextflow run ${GITHUB_WORKSPACE} -profile test_tsv,docker --run_genotyping --genotyping_tool 'freebayes'
      - name: GENOTYPING_PC Test running pileupCaller
        run: |
          nextflow run ${GITHUB_WORKSPACE} -profile test_tsv_humanbam,docker --run_genotyping --genotyping_tool 'pileupcaller'
      - name: GENOTYPING_ANGSD Test running ANGSD genotype likelihood calculation
        run: |
          nextflow run ${GITHUB_WORKSPACE} -profile test_tsv_humanbam,docker --run_genotyping --genotyping_tool 'angsd'
      - name: SKIPPING Test checking all skip steps work i.e. input bam, skipping straight to genotyping
        run: |
          nextflow run ${GITHUB_WORKSPACE} -profile test_tsv_bam,docker --skip_fastqc --skip_adapterremoval --skip_deduplication --skip_qualimap --skip_preseq --skip_damage_calculation --run_genotyping --genotyping_tool 'freebayes'
      - name: TRIMBAM Test bamutils works alone
        run: |
          nextflow run ${GITHUB_WORKSPACE} -profile test_tsv,docker --run_trim_bam
      - name: PMDTOOLS Test PMDtools works alone
        run: |
          nextflow run ${GITHUB_WORKSPACE} -profile test_tsv,docker --run_pmdtools
      - name: GENOTYPING_UG AND MULTIVCFANALYZER Test running GATK UnifiedGenotyper and MultiVCFAnalyzer, additional VCFS
        run: |
          nextflow run ${GITHUB_WORKSPACE} -profile test_tsv,docker --run_genotyping --genotyping_tool 'ug' --gatk_ug_out_mode 'EMIT_ALL_SITES' --gatk_ug_genotype_model 'SNP' --run_multivcfanalyzer --additional_vcf_files 'https://raw.githubusercontent.com/nf-core/test-datasets/eager/testdata/Mammoth/vcf/JK2772_CATCAGTGAGTAGA_L008_R1_001.fastq.gz.tengrand.fq.combined.fq.mapped_rmdup.bam.unifiedgenotyper.vcf.gz' --write_allele_frequencies
      - name: COMPLEX LANE/LIBRARY MERGING Test running lane and library merging prior to GATK UnifiedGenotyper and running MultiVCFAnalyzer
        run: |
          nextflow run ${GITHUB_WORKSPACE} -profile test_tsv_complex,docker --run_genotyping --genotyping_tool 'ug' --gatk_ug_out_mode 'EMIT_ALL_SITES' --gatk_ug_genotype_model 'SNP' --run_multivcfanalyzer
      - name: GENOTYPING_UG ON TRIMMED BAM Test
        run: |
          nextflow run ${GITHUB_WORKSPACE} -profile test_tsv,docker --run_genotyping --run_trim_bam --genotyping_source 'trimmed' --genotyping_tool 'ug' --gatk_ug_out_mode 'EMIT_ALL_SITES' --gatk_ug_genotype_model 'SNP'
      - name: BAM_INPUT Run the basic pipeline with the bam input profile, skip AdapterRemoval as no convertBam
        run: |
          nextflow run ${GITHUB_WORKSPACE} -profile test_tsv_bam,docker --skip_adapterremoval
      - name: BAM_INPUT Run the basic pipeline with the bam input profile, convert to FASTQ for adapterremoval test and downstream
        run: |
          nextflow run ${GITHUB_WORKSPACE} -profile test_tsv_bam,docker --run_convertinputbam
      - name: METAGENOMIC Download MALT database
        run: |
          mkdir -p databases/malt
          readlink -f databases/malt/
          for i in index0.idx ref.db ref.idx ref.inf table0.db table0.idx taxonomy.idx taxonomy.map taxonomy.tre; do wget https://github.com/nf-core/test-datasets/raw/eager/databases/malt/"$i" -P databases/malt/; done
      - name: METAGENOMIC Run the basic pipeline but with unmapped reads going into MALT
        run: |
          nextflow run ${GITHUB_WORKSPACE} -profile test_tsv,docker --run_bam_filtering  --bam_unmapped_type 'fastq' --run_metagenomic_screening --metagenomic_tool 'malt' --database "/home/runner/work/eager/eager/databases/malt/" --malt_sam_output
      - name: METAGENOMIC Run the basic pipeline but low-complexity filtered reads going into MALT
        run: |
          nextflow run ${GITHUB_WORKSPACE} -profile test_tsv,docker --run_bam_filtering  --bam_unmapped_type 'fastq' --run_metagenomic_screening --metagenomic_tool 'malt' --database "/home/runner/work/eager/eager/databases/malt/" --metagenomic_complexity_filter
      - name: MALTEXTRACT Download resource files
        run: |
            mkdir -p databases/maltextract
            for i in ncbi.tre ncbi.map; do wget https://github.com/rhuebler/HOPS/raw/0.33/Resources/"$i" -P databases/maltextract/; done
      - name: MALTEXTRACT Basic with MALT plus MaltExtract
        run: |
          nextflow run ${GITHUB_WORKSPACE} -profile test_tsv,docker --run_bam_filtering  --bam_unmapped_type 'fastq' --run_metagenomic_screening --metagenomic_tool 'malt' --database "/home/runner/work/eager/eager/databases/malt" --run_maltextract --maltextract_ncbifiles "/home/runner/work/eager/eager/databases/maltextract/" --maltextract_taxon_list 'https://raw.githubusercontent.com/nf-core/test-datasets/eager/testdata/Mammoth/maltextract/MaltExtract_list.txt' 
      - name: METAGENOMIC Run the basic pipeline but with unmapped reads going into Kraken
        run: |
          nextflow run ${GITHUB_WORKSPACE} -profile test_tsv_kraken,docker --run_bam_filtering  --bam_unmapped_type 'fastq'
      - name: SEXDETERMINATION Run the basic pipeline with the bam input profile, but don't convert BAM, skip everything but sex determination
        run: |
          nextflow run ${GITHUB_WORKSPACE} -profile test_tsv_humanbam,docker --skip_fastqc --skip_adapterremoval --skip_deduplication --skip_qualimap --run_sexdeterrmine
      - name: NUCLEAR CONTAMINATION Run basic pipeline with bam input profile, but don't convert BAM, skip everything but nuclear contamination estimation
        run: |
          nextflow run ${GITHUB_WORKSPACE} -profile test_tsv_humanbam,docker --skip_fastqc --skip_adapterremoval --skip_deduplication --skip_qualimap --run_nuclear_contamination
      - name: MTNUCRATIO Run basic pipeline with bam input profile, but don't convert BAM, skip everything but nmtnucratio
        run: |
          nextflow run ${GITHUB_WORKSPACE} -profile test_tsv_humanbam,docker --skip_fastqc --skip_adapterremoval --skip_deduplication --skip_qualimap --skip_preseq --skip_damage_calculation --run_mtnucratio
      - name: RESCALING Run basic pipeline with basic pipeline but with mapDamage rescaling of BAM files. Note this will be slow
        run: |
          nextflow run ${GITHUB_WORKSPACE} -profile test_tsv,docker --run_mapdamage_rescaling --run_genotyping --genotyping_tool hc --genotyping_source 'rescaled'<|MERGE_RESOLUTION|>--- conflicted
+++ resolved
@@ -23,11 +23,7 @@
     strategy:
       matrix:
         # Nextflow versions: check pipeline minimum and current latest
-<<<<<<< HEAD
-        nxf_ver: ['20.07.1', '21.03.0-edge']
-=======
-        nxf_ver: ['20.04.0', '']
->>>>>>> 9cd85025
+        nxf_ver: ['20.07.1', '']
     steps:
       - name: Check out pipeline code
         uses: actions/checkout@v2
