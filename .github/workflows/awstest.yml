--- conflicted
+++ resolved
@@ -4,12 +4,6 @@
 # It runs the -profile 'test' on AWS batch.
 
 on:
-<<<<<<< HEAD
-=======
-  push:
-    branches:
-      - master
->>>>>>> f2a326d1
   workflow_dispatch:
 
 jobs:
@@ -41,8 +35,4 @@
           --job-name nf-core-eager \
           --job-queue $AWS_JOB_QUEUE \
           --job-definition $AWS_JOB_DEFINITION \
-<<<<<<< HEAD
-          --container-overrides '{"command": ["nf-core/eager", "-r '"${GITHUB_SHA}"' -profile test --outdir s3://'"${AWS_S3_BUCKET}"'/eager/results-'"${GITHUB_SHA}"' -w s3://'"${AWS_S3_BUCKET}"'/eager/work-'"${GITHUB_SHA}"' -with-tower"], "environment": [{"name": "TOWER_ACCESS_TOKEN", "value": "'"$TOWER_ACCESS_TOKEN"'"}]}'
-=======
-          --container-overrides '{"command": ["nf-core/eager", "-r '"${GITHUB_SHA}"' -profile test_tsv_complex --outdir s3://'"${AWS_S3_BUCKET}"'/eager/results-'"${GITHUB_SHA}"' -w s3://'"${AWS_S3_BUCKET}"'/eager/work-'"${GITHUB_SHA}"' -with-tower"], "environment": [{"name": "TOWER_ACCESS_TOKEN", "value": "'"$TOWER_ACCESS_TOKEN"'"}]}'
->>>>>>> f2a326d1
+          --container-overrides '{"command": ["nf-core/eager", "-r '"${GITHUB_SHA}"' -profile test_tsv_complex --outdir s3://'"${AWS_S3_BUCKET}"'/eager/results-'"${GITHUB_SHA}"' -w s3://'"${AWS_S3_BUCKET}"'/eager/work-'"${GITHUB_SHA}"' -with-tower"], "environment": [{"name": "TOWER_ACCESS_TOKEN", "value": "'"$TOWER_ACCESS_TOKEN"'"}]}'