# nf-core/eager: Contributing Guidelines

Hi there!
Many thanks for taking an interest in improving nf-core/eager.

We try to manage the required tasks for nf-core/eager using GitHub issues, you probably came to this page when creating one.
Please use the pre-filled template to save time.

<<<<<<< HEAD
## Contribution workflow

If you'd like to write some code for nf-core/eager, the standard workflow
is as follows:
=======
However, don't be put off by this template - other more general issues and suggestions are welcome!
Contributions to the code are even more welcome ;)

> If you need help using or modifying nf-core/eager then the best place to ask is on the nf-core Slack [#eager](https://nfcore.slack.com/channels/eager) channel ([join our Slack here](https://nf-co.re/join/slack)).

## Contribution workflow
>>>>>>> 1bfb8030

If you'd like to write some code for nf-core/eager, the standard workflow is as follows:

1. Check that there isn't already an issue about your idea in the [nf-core/eager issues](https://github.com/nf-core/eager/issues) to avoid duplicating work
    * If there isn't one already, please create one so that others know you're working on this
2. [Fork](https://help.github.com/en/github/getting-started-with-github/fork-a-repo) the [nf-core/eager repository](https://github.com/nf-core/eager) to your GitHub account
3. Make the necessary changes / additions within your forked repository
4. Submit a Pull Request against the `dev` branch and wait for the code to be reviewed and merged

<<<<<<< HEAD
## Tests

When you create a pull request with changes, [Travis CI](https://travis-ci.com/) will run automatic tests.
=======
If you're not used to this workflow with git, you can start with some [docs from GitHub](https://help.github.com/en/github/collaborating-with-issues-and-pull-requests) or even their [excellent `git` resources](https://try.github.io/).

## Tests

When you create a pull request with changes, [GitHub Actions](https://github.com/features/actions) will run automatic tests.
>>>>>>> 1bfb8030
Typically, pull-requests are only fully reviewed when these tests are passing, though of course we can help out before then.

There are typically two types of tests that run:

### Lint Tests

`nf-core` has a [set of guidelines](https://nf-co.re/developers/guidelines) which all pipelines must adhere to.
To enforce these and ensure that all pipelines stay in sync, we have developed a helper tool which runs checks on the pipeline code. This is in the [nf-core/tools repository](https://github.com/nf-core/tools) and once installed can be run locally with the `nf-core lint <pipeline-directory>` command.

If any failures or warnings are encountered, please follow the listed URL for more documentation.

### Pipeline Tests

Each `nf-core` pipeline should be set up with a minimal set of test-data.
`GitHub Actions` then runs the pipeline on this data to ensure that it exits successfully.
If there are any failures then the automated tests fail.
These tests are run both with the latest available version of `Nextflow` and also the minimum required version that is stated in the pipeline code.

## Patch

: warning: Only in the unlikely and regretful event of a release happening with a bug.

* On your own fork, make a new branch `patch` based on `upstream/master`.
* Fix the bug, and bump version (X.Y.Z+1).
* A PR should be made on `master` from patch to directly this particular bug.

## Getting help

For further information/help, please consult the [nf-core/eager documentation](https://nf-co.re/nf-core/eager/docs) and don't hesitate to get in touch on the nf-core Slack [#eager](https://nfcore.slack.com/channels/eager) channel ([join our Slack here](https://nf-co.re/join/slack)).<|MERGE_RESOLUTION|>--- conflicted
+++ resolved
@@ -6,19 +6,12 @@
 We try to manage the required tasks for nf-core/eager using GitHub issues, you probably came to this page when creating one.
 Please use the pre-filled template to save time.
 
-<<<<<<< HEAD
-## Contribution workflow
-
-If you'd like to write some code for nf-core/eager, the standard workflow
-is as follows:
-=======
 However, don't be put off by this template - other more general issues and suggestions are welcome!
 Contributions to the code are even more welcome ;)
 
 > If you need help using or modifying nf-core/eager then the best place to ask is on the nf-core Slack [#eager](https://nfcore.slack.com/channels/eager) channel ([join our Slack here](https://nf-co.re/join/slack)).
 
 ## Contribution workflow
->>>>>>> 1bfb8030
 
 If you'd like to write some code for nf-core/eager, the standard workflow is as follows:
 
@@ -28,17 +21,11 @@
 3. Make the necessary changes / additions within your forked repository
 4. Submit a Pull Request against the `dev` branch and wait for the code to be reviewed and merged
 
-<<<<<<< HEAD
-## Tests
-
-When you create a pull request with changes, [Travis CI](https://travis-ci.com/) will run automatic tests.
-=======
 If you're not used to this workflow with git, you can start with some [docs from GitHub](https://help.github.com/en/github/collaborating-with-issues-and-pull-requests) or even their [excellent `git` resources](https://try.github.io/).
 
 ## Tests
 
 When you create a pull request with changes, [GitHub Actions](https://github.com/features/actions) will run automatic tests.
->>>>>>> 1bfb8030
 Typically, pull-requests are only fully reviewed when these tests are passing, though of course we can help out before then.
 
 There are typically two types of tests that run:
