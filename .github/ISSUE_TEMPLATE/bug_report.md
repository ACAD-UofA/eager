<<<<<<< HEAD
---
name: Bug report
about: Create a report to help us improve

---

**Describe the bug**
A clear and concise description of what the bug is. What does not work and what did you do to produce a problem?

**To Reproduce**
Steps to make me able to reproduce the behavior:
1. Run the pipeline with parameters X
2. Describe your input data: What did you provide as input? Ideally, you could send me a parameter file + your input data or at least tell me what the latter looks like.

**Expected behavior**
A clear and concise description of what you expected to happen.

**Screenshots**
If applicable, add screenshots to help explain your problem.

**Operating System:**
 - OS: [e.g. which Linux did you use?]

**Additional context**
Please provide me with the following files:
- `.nextflow.log`
- `results/pipeline_info/...`
=======
# nf-core/eager bug report

Hi there!

Thanks for telling us about a problem with the pipeline.
Please delete this text and anything that's not relevant from the template below:

## Describe the bug

A clear and concise description of what the bug is.

## Steps to reproduce

Steps to reproduce the behaviour:

1. Command line: `nextflow run ...`
2. See error: _Please provide your error message_

## Expected behaviour

A clear and concise description of what you expected to happen.

## System

- Hardware: <!-- [e.g. HPC, Desktop, Cloud...] -->
- Executor: <!-- [e.g. slurm, local, awsbatch...] -->
- OS: <!-- [e.g. CentOS Linux, macOS, Linux Mint...] -->
- Version <!-- [e.g. 7, 10.13.6, 18.3...] -->

## Nextflow Installation

- Version: <!-- [e.g. 19.10.0] -->

## Container engine

- Engine: <!-- [e.g. Conda, Docker or Singularity] -->
- version: <!-- [e.g. 1.0.0] -->
- Image tag: <!-- [e.g. nfcore/eager:1.0.0] -->

## Additional context

Add any other context about the problem here.
>>>>>>> 1bfb8030
<|MERGE_RESOLUTION|>--- conflicted
+++ resolved
@@ -1,32 +1,3 @@
-<<<<<<< HEAD
----
-name: Bug report
-about: Create a report to help us improve
-
----
-
-**Describe the bug**
-A clear and concise description of what the bug is. What does not work and what did you do to produce a problem?
-
-**To Reproduce**
-Steps to make me able to reproduce the behavior:
-1. Run the pipeline with parameters X
-2. Describe your input data: What did you provide as input? Ideally, you could send me a parameter file + your input data or at least tell me what the latter looks like.
-
-**Expected behavior**
-A clear and concise description of what you expected to happen.
-
-**Screenshots**
-If applicable, add screenshots to help explain your problem.
-
-**Operating System:**
- - OS: [e.g. which Linux did you use?]
-
-**Additional context**
-Please provide me with the following files:
-- `.nextflow.log`
-- `results/pipeline_info/...`
-=======
 # nf-core/eager bug report
 
 Hi there!
@@ -68,5 +39,4 @@
 
 ## Additional context
 
-Add any other context about the problem here.
->>>>>>> 1bfb8030
+Add any other context about the problem here.