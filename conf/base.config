/*
 * -------------------------------------------------
 *  nf-core/eager Nextflow base config file
 * -------------------------------------------------
 * A 'blank slate' config file, appropriate for general
 * use on most high performace compute environments.
 * Assumes that all software is installed and available
 * on the PATH. Runs in `local` mode - all jobs will be
 * run on the logged in environment.
 */

process {
  cpus = { check_max( 1 * task.attempt, 'cpus' ) }
  memory = { check_max( 7.GB * task.attempt, 'memory' ) }
  time = { check_max( 24.h * task.attempt, 'time' ) }

  errorStrategy = { task.exitStatus in [143,137,104,134,139, 140] ? 'retry' : 'finish' }
  maxRetries = 3
  maxErrors = '-1'

  // Process-specific resource requirements
  // NOTE - Only one of the labels below are used in the fastqc process in the main script.
  //        If possible, it would be nice to keep the same label naming convention when
  //        adding in your processes.
  // See https://www.nextflow.io/docs/latest/config.html#config-process-selectors

  // Generic resource requirements - s(ingle)c(ore)/m(ulti)c(ore)

  withLabel:'sc_tiny'{
      cpus = { check_max( 1, 'cpus' ) }
      memory = { check_max( 1.GB * task.attempt, 'memory' ) }
      time = { check_max( 4.h * task.attempt, 'time' ) }
  }

  withLabel:'sc_small'{
      cpus = { check_max( 1, 'cpus' ) }
      memory = { check_max( 4.GB * task.attempt, 'memory' ) }
      time = { check_max( 4.h * task.attempt, 'time' ) }
  }

  withLabel:'sc_medium'{
      cpus = { check_max( 1, 'cpus' ) }
      memory = { check_max( 8.GB * task.attempt, 'memory' ) }
      time = { check_max( 4.h * task.attempt, 'time' ) }
  }

  withLabel:'mc_small'{
      cpus = { check_max( 2 * task.attempt, 'cpus' ) }
      memory = { check_max( 4.GB * task.attempt, 'memory' ) }
      time = { check_max( 4.h * task.attempt, 'time' ) }
  }

  withLabel:'mc_medium' {
      cpus = { check_max( 4 * task.attempt, 'cpus' ) }
      memory = { check_max( 8.GB * task.attempt, 'memory' ) }
      time = { check_max( 4.h * task.attempt, 'time' ) }
  }

  withLabel:'mc_large'{
      cpus = { check_max( 8 * task.attempt, 'cpus' ) }
      memory = { check_max( 16.GB * task.attempt, 'memory' ) }
      time = { check_max( 4.h * task.attempt, 'time' ) }
  }

  withLabel:'mc_huge'{
      cpus = { check_max( 32 * task.attempt, 'cpus' ) }
      memory = { check_max( 256.GB * task.attempt, 'memory' ) }
      time = { check_max( 4.h * task.attempt, 'time' ) }
  }

  // Process-specific resource requirements (others leave at default, e.g. Fastqc)
  withName:get_software_versions {
    cache = false
  }

<<<<<<< HEAD
=======
  withName:qualimap{
    errorStrategy = { task.exitStatus in [1,143,137,104,134,139, 140] ? 'retry' : task.exitStatus in [255] ? 'ignore' : 'finish' }
  }

  withName:preseq {
    errorStrategy = 'ignore'
  }

  withName:damageprofiler {
    errorStrategy = { task.exitStatus in [1,143,137,104,134,139, 140] ? 'retry' : 'finish' }
  }

  // Add 1 retry for certain java tools as not enough heap space java errors gives exit code 1
  withName: dedup {
    errorStrategy = { task.exitStatus in [1,143,137,104,134,139, 140] ? 'retry' : 'finish' } 
  }
  
  withName: markduplicates {
    errorStrategy = { task.exitStatus in [143,137, 140] ? 'retry' : 'finish' } 
  }

  // Add 1 retry as not enough heapspace java error gives exit code 1
  withName: malt {
    errorStrategy = { task.exitStatus in [1,143,137,104,134,139, 140] ? 'retry' : 'finish' } 
  }

  // other process specific exit statuses
  withName: nuclear_contamination {
    errorStrategy = { task.exitStatus in [143,137,104,134,139, 140] ? 'ignore' : 'retry' }
  }

}

params {
  // Defaults only, expecting to be overwritten
  max_memory = 128.GB
  max_cpus = 16
  max_time = 240.h
  igenomes_base = 's3://ngi-igenomes/igenomes/'
>>>>>>> 72962906
}<|MERGE_RESOLUTION|>--- conflicted
+++ resolved
@@ -73,8 +73,6 @@
     cache = false
   }
 
-<<<<<<< HEAD
-=======
   withName:qualimap{
     errorStrategy = { task.exitStatus in [1,143,137,104,134,139, 140] ? 'retry' : task.exitStatus in [255] ? 'ignore' : 'finish' }
   }
@@ -114,5 +112,4 @@
   max_cpus = 16
   max_time = 240.h
   igenomes_base = 's3://ngi-igenomes/igenomes/'
->>>>>>> 72962906
 }