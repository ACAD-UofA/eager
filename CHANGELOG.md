--- conflicted
+++ resolved
@@ -36,9 +36,6 @@
 ### `Fixed`
 
 * [#368](https://github.com/nf-core/eager/issues/368) - Fixed the profile `test` to contain a parameter for `--paired_end`.
-<<<<<<< HEAD
-* [#376](https://github.com/nf-core/eager/pull/376) - Join bam and fastq channel for strip_input_fastq process
-=======
 * Mini bugfix for typo in line 1260+1261
 * [#374](https://github.com/nf-core/eager/issues/374) - Fixed output documentation rendering not containing images
 * [#379](https://github.com/nf-core/eager/issues/378) - Fixed insufficient memory requirements for FASTQC edge case
@@ -57,7 +54,6 @@
 * [#504](https://github.com/nf-core/eager/issues/504) - Removed uninformative sexdeterrmine-snps plot from MultiQC report.
 * Nuclear contamination is now reported with the correct library names.
 * Merged all tutorials and FAQs into `usage.md` for display on nf-co.re
->>>>>>> baa0d60a
 
 ### `Dependencies`
 
