--- conflicted
+++ resolved
@@ -7,12 +7,9 @@
 
 ### `Added`
 
-<<<<<<< HEAD
 - [#687](https://github.com/nf-core/eager/pull/687) - Adds Kraken2 unique kmer counting report
-=======
 - [#676](https://github.com/nf-core/eager/issues/676) - Refactor help message / summary message formatting to automatic versions using nf-core library
 - [#682](https://github.com/nf-core/eager/issues/682) - Add AdapterRemoval `--qualitymax` flag to allow FASTQ Phred score range max more than 41
->>>>>>> 5a4621bf
 
 ### `Fixed`
 
