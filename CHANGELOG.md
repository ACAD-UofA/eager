--- conflicted
+++ resolved
@@ -3,7 +3,6 @@
 The format is based on [Keep a Changelog](http://keepachangelog.com/en/1.0.0/)
 and this project adheres to [Semantic Versioning](http://semver.org/spec/v2.0.0.html).
 
-<<<<<<< HEAD
 ## v2.4dev - [unreleased]
 
 ### `Added`
@@ -14,23 +13,11 @@
 
 - Fixed some missing or incorrectly reported software versions
 
-=======
-## dev - [unreleased]
-
-### `Added`
-
-### `Fixed`
-
->>>>>>> 404fd119
-### `Dependencies`
-
-### `Deprecated`
-
-<<<<<<< HEAD
-## v2.3.4dev - [unreleased]
-=======
+### `Dependencies`
+
+### `Deprecated`
+
 ## v2.3.4 - 2021-05-05
->>>>>>> 404fd119
 
 ### `Added`
 
