# nf-core/eager: Changelog

The format is based on [Keep a Changelog](http://keepachangelog.com/en/1.0.0/)
and this project adheres to [Semantic Versioning](http://semver.org/spec/v2.0.0.html).

## [2.3.0dev] - Wangen - Unreleased

### `Added

<<<<<<< HEAD
- Added large scale 'stress-test' profile for AWS (using de Barros Damgaard et al. 2018's 137 ancient human genomes)

### `Fixed`

- Fixed AWS full test profile.

## [2.2.1] - 2020-10-20

### `Fixed`

- [#591](https://github.com/nf-core/eager/issues/591) - Fixed offset underlines in lane merging diagram in docs
- [#592](https://github.com/nf-core/eager/issues/592) - Fixed issue where supplying Bowtie2 index reported missing bwamem_index error
- [#590](https://github.com/nf-core/eager/issues/592) - Removed redundant dockstore.yml from root
- [#596](https://github.com/nf-core/eager/issues/596) - Add workaround for issue regarding gzipped FASTAs and pre-built indices
- [#589](https://github.com/nf-core/eager/issues/582) - Updated template to nf-core/tools 1.11
- [#582](https://github.com/nf-core/eager/issues/582) - Clarify memory limit issue on FAQ
=======
* Added large scale 'stress-test' profile for AWS (using de Barros Damgaard et al. 2018's 137 ancient human genomes)

### `Fixed`

* Fixed AWS full test profile.

### `Dependencies`
>>>>>>> fb5d6710

## [2.2.0] - Ulm - 2020-10-20

### `Added`

- **Major** Automated cloud tests with large-scale data on [AWS](https://aws.amazon.com/)
- **Major** Re-wrote input logic to accept a TSV 'map' file in addition to direct paths to FASTQ files
- **Major** Added JSON Schema, enabling web GUI for configuration of pipeline available [here](https://nf-co.re/launch?pipeline=eager&release=2.2.0)
- **Major** Lane and library merging implemented
  - When using TSV input, one library with the multiple _lanes_ will be merged together, before mapping
  - Strip FASTQ will also produce a lane merged 'raw' but 'stripped' FASTQ file
  - When using TSV input, one sample with multiple (same treatment) libraries will be merged together
  - Important: direct FASTQ paths will not have this functionality. TSV is required.
- [#40](https://github.com/nf-core/eager/issues/40) - Added the pileupCaller genotyper from [sequenceTools](https://github.com/stschiff/sequenceTools)
- Added validation check and clearer error message when `--fasta_index` is provided and filepath does not end in `.fai`.
- Improved error messages
- Added ability for automated emails using `mailutils` to also send MultiQC reports
- General documentation additions, cleaning, and updated figures with CC-BY license
- Added large 'full size' dataset test-profiles for ancient fish and human contexts human
- [#257](https://github.com/nf-core/eager/issues/257) - Added the bowtie2 aligner as option for mapping, following Poullet and Orlando 2020 doi: [10.3389/fevo.2020.00105](https://doi.org/10.3389/fevo.2020.00105)
- [#451](https://github.com/nf-core/eager/issues/451) - Adds ANGSD genotype likelihood calculations as an alternative to typical 'genotypers'
- [#566](https://github.com/nf-core/eager/issues/466) - Add tutorials on how to set up nf-core/eager for different contexts
- Nuclear contamination results are now shown in the MultiQC report
- Tutorial on how to use profiles for reproducible science (i.e. parameter sharing between different groups)
- [#522](https://github.com/nf-core/eager/issues/522) - Added post-mapping length filter to assist in more realistic endogenous DNA calculations
- [#512](https://github.com/nf-core/eager/issues/512) - Added flexible trimming of BAMs by library type. 'half' and 'none' UDG libraries can now be trimmed differentially within a single eager run.
- Added a `.dockstore.yml` config file for automatic workflow registration with [dockstore.org](https://dockstore.org/)
- Updated template to nf-core/tools 1.10.2
- [#544](https://github.com/nf-core/eager/pull/544) - Add script to perform bam filtering on fragment length
- [#456](https://github.com/nf-core/eager/pull/546) - Bumps the base (default) runtime of all processes to 4 hours, and set shorter time limits for test profiles (1 hour)
- [#552](https://github.com/nf-core/eager/issues/552) - Adds optional creation of MALT SAM files alongside RMA6 files
- Added eigenstrat snp coverage statistics to MultiQC report. Process results are published in `genotyping/*_eigenstrat_coverage.txt`.

### `Fixed`

- [#368](https://github.com/nf-core/eager/issues/368) - Fixed the profile `test` to contain a parameter for `--paired_end`
- Mini bugfix for typo in line 1260+1261
- [#374](https://github.com/nf-core/eager/issues/374) - Fixed output documentation rendering not containing images
- [#379](https://github.com/nf-core/eager/issues/378) - Fixed insufficient memory requirements for FASTQC edge case
- [#390](https://github.com/nf-core/eager/issues/390) - Renamed clipped/merged output directory to be more descriptive
- [#398](https://github.com/nf-core/eager/issues/498) - Stopped incompatible FASTA indexes being accepted
- [#400](https://github.com/nf-core/eager/issues/400) - Set correct recommended bwa mapping parameters from [Schubert et al. 2012](https://doi.org/10.1186/1471-2164-13-178)
- [#410](https://github.com/nf-core/eager/issues/410) - Fixed nf-core/configs not being loaded properly
- [#473](https://github.com/nf-core/eager/issues/473) - Fixed bug in sexdet_process on AWS
- [#444](https://github.com/nf-core/eager/issues/444) - Provide option for preserving realigned bam + index
- Fixed deduplication output logic. Will now pass along only the post-rmdup bams if duplicate removal is not skipped, instead of both the post-rmdup and pre-rmdup bams
- [#497](https://github.com/nf-core/eager/issues/497) - Simplifies number of parameters required to run bam filtering
- [#501](https://github.com/nf-core/eager/issues/501) - Adds additional validation checks for MALT/MaltExtract database input files
- [#508](https://github.com/nf-core/eager/issues/508) - Made Markduplicates default dedupper due to narrower context specificity of dedup
- [#516](https://github.com/nf-core/eager/issues/516) - Made bedtools not report out of memory exit code when warning of inconsistent FASTA/Bed entry names
- [#504](https://github.com/nf-core/eager/issues/504) - Removed uninformative sexdeterrmine-snps plot from MultiQC report.
- Nuclear contamination is now reported with the correct library names.
- [#531](https://github.com/nf-core/eager/pull/531) - Renamed 'FASTQ stripping' to 'host removal'
- Merged all tutorials and FAQs into `usage.md` for display on [nf-co.re](https://www.nf-co.re)
- Corrected header of nuclear contamination table (`nuclear_contamination.txt`).
- Fixed a bug with `nSNPs` definition in `print_x_contamination.py`. Number of SNPs now correctly reported
- `print_x_contamination.py` now correctly converts all NA values to "N/A"
- Increased amount of memory MultiQC by default uses, to account for very large nf-core/eager runs (e.g. >1000 samples)

### `Dependencies`

- Added sequenceTools (1.4.0.6) that adds the ability to do genotyping with the 'pileupCaller'
- Latest version of DeDup (0.12.6) which now reports mapped reads after deduplication
- [#560](https://github.com/nf-core/eager/issues/560) Latest version of Dedup (0.12.7), which now correctly reports deduplication statistics based on calculations of mapped reads only (prior denominator was total reads of BAM file)
- Latest version of ANGSD (0.933) which doesn't seg fault when running contamination on BAMs with insufficient reads
- Latest version of MultiQC (1.9) with support for lots of extra tools in the pipeline (MALT, SexDetERRmine, DamageProfiler, MultiVCFAnalyzer)
- Latest versions of Pygments (7.1), Pymdown-Extensions (2.6.1) and Markdown (3.2.2) for documentation output
- Latest version of Picard (2.22.9)
- Latest version of GATK4 (4.1.7.0)
- Latest version of sequenceTools (1.4.0.6)
- Latest version of fastP (0.20.1)
- Latest version of Kraken2 (2.0.9beta)
- Latest version of FreeBayes (1.3.2)
- Latest version of xopen (0.9.0)
- Added Bowtie 2 (2.4.1)
- Latest version of Sex.DetERRmine (1.1.2)
- Latest version of endorS.py (0.4)

## [2.1.0] - 2020-03-05 - "Ravensburg"

### `Added`

- Added Support for automated tests using [GitHub Actions](https://github.com/features/actions), replacing travis
- [#40](https://github.com/nf-core/eager/issues/40), [#231](https://github.com/nf-core/eager/issues/231) - Added genotyping capability through GATK UnifiedGenotyper (v3.5), GATK HaplotypeCaller (v4.1) and FreeBayes
- Added MultiVCFAnalyzer module
- [#240](https://github.com/nf-core/eager/issues/240) - Added human sex determination module
- [#226](https://github.com/nf-core/eager/issues/226) - Added `--preserve5p` function for AdapterRemoval
- [#212](https://github.com/nf-core/eager/issues/212) - Added ability to use only merged reads downstream from AdapterRemoval
- [#265](https://github.com/nf-core/eager/issues/265) - Adjusted full markdown linting in Travis CI
- [#247](https://github.com/nf-core/eager/issues/247) - Added nuclear contamination with angsd
- [#258](https://github.com/nf-core/eager/issues/258) - Added ability to report bedtools stats to features (e.g. depth/breadth of annotated genes)
- [#249](https://github.com/nf-core/eager/issues/249) - Added metagenomic classification of unmapped reads with MALT and aDNA authentication with MaltExtract
- [#302](https://github.com/nf-core/eager/issues/302) - Added mitochondrial to nuclear ratio calculation
- [#302](https://github.com/nf-core/eager/issues/302) - Added VCF2Genome for consensus sequence generation
- Fancy new logo from [ZandraFagernas](https://github.com/ZandraFagernas)
- [#286](https://github.com/nf-core/eager/issues/286) - Adds pipeline-specific profiles (loaded from nf-core configs)
- [#310](https://github.com/nf-core/eager/issues/310) - Generalises base.config
- [#326](https://github.com/nf-core/eager/pull/326) - Add Biopython and [xopen](https://github.com/marcelm/xopen/) dependencies
- [#336](https://github.com/nf-core/eager/issues/336) - Change default Y-axis maximum value of DamageProfiler to 30% to match popular (but slower) mapDamage, and allow user to set their own value.
- [#352](https://github.com/nf-core/eager/pull/352) - Add social preview image
- [#355](https://github.com/nf-core/eager/pull/355) - Add Kraken2 metagenomics classifier
- [#90](https://github.com/nf-core/eager/issues/90) - Added endogenous DNA calculator (original repository: [https://github.com/aidaanva/endorS.py/](https://github.com/aidaanva/endorS.py/))

### `Fixed`

- [#227](https://github.com/nf-core/eager/issues/227) - Large re-write of input/output process logic to allow maximum flexibility. Originally to address [#227](https://github.com/nf-core/eager/issues/227), but further expanded
- Fixed Travis-Ci.org to Travis-Ci.com migration issues
- [#266](https://github.com/nf-core/eager/issues/266) - Added sanity checks for input filetypes (i.e. only BAM files can be supplied if `--bam`)
- [#237](https://github.com/nf-core/eager/issues/237) - Fixed and Updated script scrape_software_versions
- [#322](https://github.com/nf-core/eager/pull/322) - Move extract map reads fastq compression to pigz
- [#327](https://github.com/nf-core/eager/pull/327) - Speed up strip_input_fastq process and make it more robust
- [#342](https://github.com/nf-core/eager/pull/342) - Updated to match nf-core tools 1.8 linting guidelines
- [#339](https://github.com/nf-core/eager/issues/339) - Converted unnecessary zcat + gzip to just cat for a performance boost
- [#344](https://github.com/nf-core/eager/issues/344) - Fixed pipeline still trying to run when using old nextflow version

### `Dependencies`

- adapterremoval=2.2.2 upgraded to 2.3.1
- adapterremovalfixprefix=0.0.4 upgraded to 0.0.5
- damageprofiler=0.4.3 upgraded to 0.4.9
- angsd=0.923 upgraded to 0.931
- gatk4=4.1.2.0 upgraded to 4.1.4.1
- mtnucratio=0.5 upgraded to 0.6
- conda-forge::markdown=3.1.1 upgraded to 3.2.1
- bioconda::fastqc=0.11.8 upgraded to 0.11.9
- bioconda::picard=2.21.4 upgraded to 2.22.0
- bioconda::bedtools=2.29.0 upgraded to 2.29.2
- pysam=0.15.3 upgraded to 0.15.4
- conda-forge::pandas=1.0.0 upgraded to 1.0.1
- bioconda::freebayes=1.3.1 upgraded to 1.3.2
- conda-forge::biopython=1.75 upgraded to 1.76

## [2.0.7] - 2019-06-10

### `Added`

- [#189](https://github.com/nf-core/eager/pull/189) - Outputting unmapped reads in a fastq files with the --strip_input_fastq flag
- [#186](https://github.com/nf-core/eager/pull/186) - Make FastQC skipping [possible](https://github.com/nf-core/eager/issues/182)
- Merged in [nf-core/tools](https://github.com/nf-core/tools) release V1.6 template changes
- A lot more automated tests using Travis CI
- Don't ignore DamageProfiler errors any more
- [#220](https://github.com/nf-core/eager/pull/220) - Added post-mapping filtering statistics module and corresponding MultiQC statistics [#217](https://github.com/nf-core/eager/issues/217)

### `Fixed`

- [#152](https://github.com/nf-core/eager/pull/152) - DamageProfiler errors [won't crash entire pipeline any more](https://github.com/nf-core/eager/issues/171)
- [#176](https://github.com/nf-core/eager/pull/176) - Increase runtime for DamageProfiler on [large reference genomes](https://github.com/nf-core/eager/issues/173)
- [#172](https://github.com/nf-core/eager/pull/152) - DamageProfiler errors [won't crash entire pipeline any more](https://github.com/nf-core/eager/issues/171)
- [#174](https://github.com/nf-core/eager/pull/190) - Publish DeDup files [properly](https://github.com/nf-core/eager/issues/183)
- [#196](https://github.com/nf-core/eager/pull/196) - Fix reference [issues](https://github.com/nf-core/eager/issues/150)
- [#196](https://github.com/nf-core/eager/pull/196) - Fix issues with PE data being mapped incompletely
- [#200](https://github.com/nf-core/eager/pull/200) - Fix minor issue with some [typos](https://github.com/nf-core/eager/pull/196)
- [#210](https://github.com/nf-core/eager/pull/210) - Fix PMDTools [encoding issue](https://github.com/pontussk/PMDtools/issues/6) from `samtools calmd` generated files by running through `sa]mtools view` first
- [#221](https://github.com/nf-core/eager/pull/221) - Fix BWA Index [not being reused by multiple samples](https://github.com/nf-core/eager/issues/219)

### `Dependencies`

- Added DeDup v0.12.5 (json support)
- Added mtnucratio v0.5 (json support)
- Updated Picard 2.18.27 -> 2.20.2
- Updated GATK 4.1.0.0 -> 4.1.2.0
- Updated damageprofiler 0.4.4 -> 0.4.5
- Updated r-rmarkdown 1.11 -> 1.12
- Updated fastp 0.19.7 -> 0.20.0
- Updated qualimap 2.2.2b -> 2.2.2c

## [2.0.6] - 2019-03-05

### `Added`

- [#152](https://github.com/nf-core/eager/pull/152) - Clarified `--complexity_filter` flag to be specifically for poly G trimming.
- [#155](https://github.com/nf-core/eager/pull/155) - Added [Dedup log to output folders](https://github.com/nf-core/eager/issues/154)
- [#159](https://github.com/nf-core/eager/pull/159) - Added Possibility to skip AdapterRemoval, skip merging, skip trimming fixing [#64](https://github.com/nf-core/eager/issues/64),[#137](https://github.com/nf-core/eager/issues/137) - thanks to @maxibor, @jfy133

### `Fixed`

- [#151](https://github.com/nf-core/eager/pull/151) - Fixed [post-deduplication step errors](https://github.com/nf-core/eager/issues/128)
- [#147](https://github.com/nf-core/eager/pull/147) - Fix Samtools Index for [large references](https://github.com/nf-core/eager/issues/146)
- [#145](https://github.com/nf-core/eager/pull/145) - Added Picard Memory Handling [fix](https://github.com/nf-core/eager/issues/144)

### `Dependencies`

- Picard Tools 2.18.23 -> 2.18.27
- GATK 4.0.12.0 -> 4.1.0.0
- FastP 0.19.6 -> 0.19.7

## [2.0.5] - 2019-01-28

### `Added`

- [#127](https://github.com/nf-core/eager/pull/127) - Added a second test case for testing the pipeline properly
- [#129](https://github.com/nf-core/eager/pull/129) - Support BAM files as [input format](https://github.com/nf-core/eager/issues/41)
- [#131](https://github.com/nf-core/eager/pull/131) - Support different [reference genome file extensions](https://github.com/nf-core/eager/issues/130)

### `Fixed`

- [#128](https://github.com/nf-core/eager/issues/128) - Fixed reference genome handling errors

### `Dependencies`

- Picard Tools 2.18.21 -> 2.18.23
- R-Markdown 1.10 -> 1.11
- FastP 0.19.5 -> 0.19.6

## [2.0.4] - 2019-01-09

### `Added`

- [#111](https://github.com/nf-core/eager/pull/110) - Allow [Zipped FastA reference input](https://github.com/nf-core/eager/issues/91)
- [#113](https://github.com/nf-core/eager/pull/113) - All files are now staged via channels, which is considered best practice by Nextflow
- [#114](https://github.com/nf-core/eager/pull/113) - Add proper runtime defaults for multiple processes
- [#118](https://github.com/nf-core/eager/pull/118) - Add [centralized configs handling](https://github.com/nf-core/configs)
- [#115](https://github.com/nf-core/eager/pull/115) - Add DamageProfiler MultiQC support
- [#122](https://github.com/nf-core/eager/pull/122) - Add pulling from Dockerhub again

### `Fixed`

- [#110](https://github.com/nf-core/eager/pull/110) - Fix for [MultiQC Missing Second FastQC report](https://github.com/nf-core/eager/issues/107)
- [#112](https://github.com/nf-core/eager/pull/112) - Remove [redundant UDG options](https://github.com/nf-core/eager/issues/89)

## [2.0.3] - 2018-12-12

### `Added`

- [#80](https://github.com/nf-core/eager/pull/80) - BWA Index file handling
- [#77](https://github.com/nf-core/eager/pull/77) - Lots of documentation updates by [@jfy133](https://github.com/jfy133)
- [#81](https://github.com/nf-core/eager/pull/81) - Renaming of certain BAM options
- [#92](https://github.com/nf-core/eager/issues/92) - Complete restructure of BAM options

### `Fixed`

- [#84](https://github.com/nf-core/eager/pull/85) - Fix for [Samtools index issues](https://github.com/nf-core/eager/issues/84)
- [#96](https://github.com/nf-core/eager/issues/96) - Fix for [MarkDuplicates issues](https://github.com/nf-core/eager/issues/96) found by [@nilesh-tawari](https://github.com/nilesh-tawari)

### Other

- Added Slack button to repository readme

## [2.0.2] - 2018-11-03

### `Changed`

- [#70](https://github.com/nf-core/eager/issues/70) - Uninitialized `readPaths` warning removed

### `Added`

- [#73](https://github.com/nf-core/eager/pull/73) - Travis CI Testing of Conda Environment added

### `Fixed`

- [#72](https://github.com/nf-core/eager/issues/72) - iconv Issue with R in conda environment

## [2.0.1] - 2018-11-02

### `Fixed`

- [#69](https://github.com/nf-core/eager/issues/67) - FastQC issues with conda environments

## [2.0.0] "Kaufbeuren" - 2018-10-17

Initial release of nf-core/eager:

### `Added`

- FastQC read quality control
- (Optional) Read complexity filtering with FastP
- Read merging and clipping using AdapterRemoval v2
- Mapping using BWA / BWA Mem or CircularMapper
- Library Complexity Estimation with Preseq
- Conversion and Filtering of BAM files using Samtools
- Damage assessment via DamageProfiler, additional filtering using PMDTools
- Duplication removal via DeDup
- BAM Clipping with BamUtil for UDGhalf protocols
- QualiMap BAM quality control analysis

Furthermore, this already creates an interactive report using MultiQC, which will be upgraded in V2.1 "Ulm" to contain more aDNA specific metrics.<|MERGE_RESOLUTION|>--- conflicted
+++ resolved
@@ -7,7 +7,6 @@
 
 ### `Added
 
-<<<<<<< HEAD
 - Added large scale 'stress-test' profile for AWS (using de Barros Damgaard et al. 2018's 137 ancient human genomes)
 
 ### `Fixed`
@@ -24,15 +23,6 @@
 - [#596](https://github.com/nf-core/eager/issues/596) - Add workaround for issue regarding gzipped FASTAs and pre-built indices
 - [#589](https://github.com/nf-core/eager/issues/582) - Updated template to nf-core/tools 1.11
 - [#582](https://github.com/nf-core/eager/issues/582) - Clarify memory limit issue on FAQ
-=======
-* Added large scale 'stress-test' profile for AWS (using de Barros Damgaard et al. 2018's 137 ancient human genomes)
-
-### `Fixed`
-
-* Fixed AWS full test profile.
-
-### `Dependencies`
->>>>>>> fb5d6710
 
 ## [2.2.0] - Ulm - 2020-10-20
 
