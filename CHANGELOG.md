# nf-core/eager: Changelog
All notable changes to this project will be documented in this file.

The format is based on [Keep a Changelog](http://keepachangelog.com/en/1.0.0/)
and this project adheres to [Semantic Versioning](http://semver.org/spec/v2.0.0.html).

## [Unpublished / Dev Branch]

<<<<<<< HEAD
### `Added`
* [#111](https://github.com/nf-core/eager/pull/110) - Allow [Zipped FastA reference input](https://github.com/nf-core/eager/issues/91)
=======
### `Added` 
* [#113](https://github.com/nf-core/eager/pull/113) - All files are now staged via channels, which is considered best practice by Nextflow. 
>>>>>>> 1f380633

### `Fixed`
* [#110](https://github.com/nf-core/eager/pull/110) - Fix for [MultiQC Missing Second FastQC report](https://github.com/nf-core/eager/issues/107)

## [2.0.3] - 2018-12-09

### `Added`
* [#80](https://github.com/nf-core/eager/pull/80) - BWA Index file handling 
* [#77](https://github.com/nf-core/eager/pull/77) - Lots of documentation updates by [@jfy133](https://github.com/jfy133)
* [#81](https://github.com/nf-core/eager/pull/81) - Renaming of certain BAM options
* [#92](https://github.com/nf-core/eager/issues/92) - Complete restructure of BAM options

### `Fixed`
* [#84](https://github.com/nf-core/eager/pull/85) - Fix for [Samtools index issues](https://github.com/nf-core/eager/issues/84)
* [#96](https://github.com/nf-core/eager/issues/96) - Fix for [MarkDuplicates issues](https://github.com/nf-core/eager/issues/96) found by [@nilesh-tawari](https://github.com/nilesh-tawari)

### Other
* Added Slack button to repository readme

## [2.0.2] - 2018-11-03

### `Changed`
* [#70](https://github.com/nf-core/eager/issues/70) - Uninitialized `readPaths` warning removed

### `Added`
* [#73](https://github.com/nf-core/eager/pull/73) - Travis CI Testing of Conda Environment added 

### `Fixed`
* [#72](https://github.com/nf-core/eager/issues/72) - iconv Issue with R in conda environment

## [2.0.1] - 2018-11-02

### `Fixed`

* [#69](https://github.com/nf-core/eager/issues/67) - FastQC issues with conda environments

## [2.0.0] "Kaufbeuren" - 2018-10-17

Initial release of nf-core/eager:

### `Added`

* FastQC read quality control
* (Optional) Read complexity filtering with FastP
* Read merging and clipping using AdapterRemoval v2
* Mapping using BWA / BWA Mem or CircularMapper
* Library Complexity Estimation with Preseq
* Conversion and Filtering of BAM files using Samtools
* Damage assessment via DamageProfiler, additional filtering using PMDTools
* Duplication removal via DeDup 
* BAM Clipping with BamUtil for UDGhalf protocols
* QualiMap BAM quality control analysis

Furthermore, this already creates an interactive report using MultiQC, which will be upgraded in V2.1 "Ulm" to contain more aDNA specific metrics.<|MERGE_RESOLUTION|>--- conflicted
+++ resolved
@@ -6,13 +6,10 @@
 
 ## [Unpublished / Dev Branch]
 
-<<<<<<< HEAD
 ### `Added`
 * [#111](https://github.com/nf-core/eager/pull/110) - Allow [Zipped FastA reference input](https://github.com/nf-core/eager/issues/91)
-=======
-### `Added` 
 * [#113](https://github.com/nf-core/eager/pull/113) - All files are now staged via channels, which is considered best practice by Nextflow. 
->>>>>>> 1f380633
+
 
 ### `Fixed`
 * [#110](https://github.com/nf-core/eager/pull/110) - Fix for [MultiQC Missing Second FastQC report](https://github.com/nf-core/eager/issues/107)
