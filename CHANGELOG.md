# nf-core/eager: Changelog

The format is based on [Keep a Changelog](http://keepachangelog.com/en/1.0.0/)
and this project adheres to [Semantic Versioning](http://semver.org/spec/v2.0.0.html).

## [dev] - Unreleased

### `Added`

<<<<<<< HEAD
- Updated usage (merging files) and workflow images reflecting new functionality.
=======
- [#640](https://github.com/nf-core/eager/issues/640) - Added a pre-metagenomic screening filtering of low-sequence complexity reads with `bbduk`
- [#583](https://github.com/nf-core/eager/issues/583) - Added `mapDamage2` rescaling of BAM files to remove damage
>>>>>>> 492b1aa7

### `Fixed`

- Removed leftover old DockerHub push CI commands.
- [#627](https://github.com/nf-core/eager/issues/627) - Added de Barros Damgaard citation to README
- [#630](https://github.com/nf-core/eager/pull/630) - Better handling of Qualimap memory requirements and error strategy.
- Fixed some incomplete schema options to ensure users supply valid input values
- [#638](https://github.com/nf-core/eager/issues/638#issuecomment-748877567) Fixed inverted circularfilter filtering (previously filtering would happen by default, not when requested by user as originally recorded in documentation)

### `Dependencies`

### `Deprecated`

## [2.2.2] - 2020-12-09

### `Added`

- Added large scale 'stress-test' profile for AWS (using de Barros Damgaard et al. 2018's 137 ancient human genomes).
  - This will now be run automatically for every release. All processed data will be available on the nf-core website: <https://nf-co.re/eager/results>
    - You can run this yourself using `-profile test_full`

### `Fixed`

- Fixed AWS full test profile.
- [#587](https://github.com/nf-core/eager/issues/587) - Re-implemented AdapterRemovalFixPrefix for DeDup compatibility of including singletons
- [#602](https://github.com/nf-core/eager/issues/602) - Added the newly available GATK 3.5 conda package.
- [#610](https://github.com/nf-core/eager/issues/610) - Create bwa_index channel when specifying circularmapper as mapper
- Updated template to nf-core/tools 1.12.1
- General documentation improvements

### `Deprecated`

- Flag `--gatk_ug_jar` has now been removed as GATK 3.5 is now avaliable within the nf-core/eager software environment.

## [2.2.1] - 2020-10-20

### `Fixed`

- [#591](https://github.com/nf-core/eager/issues/591) - Fixed offset underlines in lane merging diagram in docs
- [#592](https://github.com/nf-core/eager/issues/592) - Fixed issue where supplying Bowtie2 index reported missing bwamem_index error
- [#590](https://github.com/nf-core/eager/issues/592) - Removed redundant dockstore.yml from root
- [#596](https://github.com/nf-core/eager/issues/596) - Add workaround for issue regarding gzipped FASTAs and pre-built indices
- [#589](https://github.com/nf-core/eager/issues/582) - Updated template to nf-core/tools 1.11
- [#582](https://github.com/nf-core/eager/issues/582) - Clarify memory limit issue on FAQ

## [2.2.0] - Ulm - 2020-10-20

### `Added`

- **Major** Automated cloud tests with large-scale data on [AWS](https://aws.amazon.com/)
- **Major** Re-wrote input logic to accept a TSV 'map' file in addition to direct paths to FASTQ files
- **Major** Added JSON Schema, enabling web GUI for configuration of pipeline available [here](https://nf-co.re/launch?pipeline=eager&release=2.2.0)
- **Major** Lane and library merging implemented
  - When using TSV input, one library with the multiple _lanes_ will be merged together, before mapping
  - Strip FASTQ will also produce a lane merged 'raw' but 'stripped' FASTQ file
  - When using TSV input, one sample with multiple (same treatment) libraries will be merged together
  - Important: direct FASTQ paths will not have this functionality. TSV is required.
- [#40](https://github.com/nf-core/eager/issues/40) - Added the pileupCaller genotyper from [sequenceTools](https://github.com/stschiff/sequenceTools)
- Added validation check and clearer error message when `--fasta_index` is provided and filepath does not end in `.fai`.
- Improved error messages
- Added ability for automated emails using `mailutils` to also send MultiQC reports
- General documentation additions, cleaning, and updated figures with CC-BY license
- Added large 'full size' dataset test-profiles for ancient fish and human contexts human
- [#257](https://github.com/nf-core/eager/issues/257) - Added the bowtie2 aligner as option for mapping, following Poullet and Orlando 2020 doi: [10.3389/fevo.2020.00105](https://doi.org/10.3389/fevo.2020.00105)
- [#451](https://github.com/nf-core/eager/issues/451) - Adds ANGSD genotype likelihood calculations as an alternative to typical 'genotypers'
- [#566](https://github.com/nf-core/eager/issues/466) - Add tutorials on how to set up nf-core/eager for different contexts
- Nuclear contamination results are now shown in the MultiQC report
- Tutorial on how to use profiles for reproducible science (i.e. parameter sharing between different groups)
- [#522](https://github.com/nf-core/eager/issues/522) - Added post-mapping length filter to assist in more realistic endogenous DNA calculations
- [#512](https://github.com/nf-core/eager/issues/512) - Added flexible trimming of BAMs by library type. 'half' and 'none' UDG libraries can now be trimmed differentially within a single eager run.
- Added a `.dockstore.yml` config file for automatic workflow registration with [dockstore.org](https://dockstore.org/)
- Updated template to nf-core/tools 1.10.2
- [#544](https://github.com/nf-core/eager/pull/544) - Add script to perform bam filtering on fragment length
- [#456](https://github.com/nf-core/eager/pull/546) - Bumps the base (default) runtime of all processes to 4 hours, and set shorter time limits for test profiles (1 hour)
- [#552](https://github.com/nf-core/eager/issues/552) - Adds optional creation of MALT SAM files alongside RMA6 files
- Added eigenstrat snp coverage statistics to MultiQC report. Process results are published in `genotyping/*_eigenstrat_coverage.txt`.

### `Fixed`

- [#368](https://github.com/nf-core/eager/issues/368) - Fixed the profile `test` to contain a parameter for `--paired_end`
- Mini bugfix for typo in line 1260+1261
- [#374](https://github.com/nf-core/eager/issues/374) - Fixed output documentation rendering not containing images
- [#379](https://github.com/nf-core/eager/issues/378) - Fixed insufficient memory requirements for FASTQC edge case
- [#390](https://github.com/nf-core/eager/issues/390) - Renamed clipped/merged output directory to be more descriptive
- [#398](https://github.com/nf-core/eager/issues/498) - Stopped incompatible FASTA indexes being accepted
- [#400](https://github.com/nf-core/eager/issues/400) - Set correct recommended bwa mapping parameters from [Schubert et al. 2012](https://doi.org/10.1186/1471-2164-13-178)
- [#410](https://github.com/nf-core/eager/issues/410) - Fixed nf-core/configs not being loaded properly
- [#473](https://github.com/nf-core/eager/issues/473) - Fixed bug in sexdet_process on AWS
- [#444](https://github.com/nf-core/eager/issues/444) - Provide option for preserving realigned bam + index
- Fixed deduplication output logic. Will now pass along only the post-rmdup bams if duplicate removal is not skipped, instead of both the post-rmdup and pre-rmdup bams
- [#497](https://github.com/nf-core/eager/issues/497) - Simplifies number of parameters required to run bam filtering
- [#501](https://github.com/nf-core/eager/issues/501) - Adds additional validation checks for MALT/MaltExtract database input files
- [#508](https://github.com/nf-core/eager/issues/508) - Made Markduplicates default dedupper due to narrower context specificity of dedup
- [#516](https://github.com/nf-core/eager/issues/516) - Made bedtools not report out of memory exit code when warning of inconsistent FASTA/Bed entry names
- [#504](https://github.com/nf-core/eager/issues/504) - Removed uninformative sexdeterrmine-snps plot from MultiQC report.
- Nuclear contamination is now reported with the correct library names.
- [#531](https://github.com/nf-core/eager/pull/531) - Renamed 'FASTQ stripping' to 'host removal'
- Merged all tutorials and FAQs into `usage.md` for display on [nf-co.re](https://www.nf-co.re)
- Corrected header of nuclear contamination table (`nuclear_contamination.txt`).
- Fixed a bug with `nSNPs` definition in `print_x_contamination.py`. Number of SNPs now correctly reported
- `print_x_contamination.py` now correctly converts all NA values to "N/A"
- Increased amount of memory MultiQC by default uses, to account for very large nf-core/eager runs (e.g. >1000 samples)

### `Dependencies`

- Added sequenceTools (1.4.0.6) that adds the ability to do genotyping with the 'pileupCaller'
- Latest version of DeDup (0.12.6) which now reports mapped reads after deduplication
- [#560](https://github.com/nf-core/eager/issues/560) Latest version of Dedup (0.12.7), which now correctly reports deduplication statistics based on calculations of mapped reads only (prior denominator was total reads of BAM file)
- Latest version of ANGSD (0.933) which doesn't seg fault when running contamination on BAMs with insufficient reads
- Latest version of MultiQC (1.9) with support for lots of extra tools in the pipeline (MALT, SexDetERRmine, DamageProfiler, MultiVCFAnalyzer)
- Latest versions of Pygments (7.1), Pymdown-Extensions (2.6.1) and Markdown (3.2.2) for documentation output
- Latest version of Picard (2.22.9)
- Latest version of GATK4 (4.1.7.0)
- Latest version of sequenceTools (1.4.0.6)
- Latest version of fastP (0.20.1)
- Latest version of Kraken2 (2.0.9beta)
- Latest version of FreeBayes (1.3.2)
- Latest version of xopen (0.9.0)
- Added Bowtie 2 (2.4.1)
- Latest version of Sex.DetERRmine (1.1.2)
- Latest version of endorS.py (0.4)

## [2.1.0] - 2020-03-05 - "Ravensburg"

### `Added`

- Added Support for automated tests using [GitHub Actions](https://github.com/features/actions), replacing travis
- [#40](https://github.com/nf-core/eager/issues/40), [#231](https://github.com/nf-core/eager/issues/231) - Added genotyping capability through GATK UnifiedGenotyper (v3.5), GATK HaplotypeCaller (v4.1) and FreeBayes
- Added MultiVCFAnalyzer module
- [#240](https://github.com/nf-core/eager/issues/240) - Added human sex determination module
- [#226](https://github.com/nf-core/eager/issues/226) - Added `--preserve5p` function for AdapterRemoval
- [#212](https://github.com/nf-core/eager/issues/212) - Added ability to use only merged reads downstream from AdapterRemoval
- [#265](https://github.com/nf-core/eager/issues/265) - Adjusted full markdown linting in Travis CI
- [#247](https://github.com/nf-core/eager/issues/247) - Added nuclear contamination with angsd
- [#258](https://github.com/nf-core/eager/issues/258) - Added ability to report bedtools stats to features (e.g. depth/breadth of annotated genes)
- [#249](https://github.com/nf-core/eager/issues/249) - Added metagenomic classification of unmapped reads with MALT and aDNA authentication with MaltExtract
- [#302](https://github.com/nf-core/eager/issues/302) - Added mitochondrial to nuclear ratio calculation
- [#302](https://github.com/nf-core/eager/issues/302) - Added VCF2Genome for consensus sequence generation
- Fancy new logo from [ZandraFagernas](https://github.com/ZandraFagernas)
- [#286](https://github.com/nf-core/eager/issues/286) - Adds pipeline-specific profiles (loaded from nf-core configs)
- [#310](https://github.com/nf-core/eager/issues/310) - Generalises base.config
- [#326](https://github.com/nf-core/eager/pull/326) - Add Biopython and [xopen](https://github.com/marcelm/xopen/) dependencies
- [#336](https://github.com/nf-core/eager/issues/336) - Change default Y-axis maximum value of DamageProfiler to 30% to match popular (but slower) mapDamage, and allow user to set their own value.
- [#352](https://github.com/nf-core/eager/pull/352) - Add social preview image
- [#355](https://github.com/nf-core/eager/pull/355) - Add Kraken2 metagenomics classifier
- [#90](https://github.com/nf-core/eager/issues/90) - Added endogenous DNA calculator (original repository: [https://github.com/aidaanva/endorS.py/](https://github.com/aidaanva/endorS.py/))

### `Fixed`

- [#227](https://github.com/nf-core/eager/issues/227) - Large re-write of input/output process logic to allow maximum flexibility. Originally to address [#227](https://github.com/nf-core/eager/issues/227), but further expanded
- Fixed Travis-Ci.org to Travis-Ci.com migration issues
- [#266](https://github.com/nf-core/eager/issues/266) - Added sanity checks for input filetypes (i.e. only BAM files can be supplied if `--bam`)
- [#237](https://github.com/nf-core/eager/issues/237) - Fixed and Updated script scrape_software_versions
- [#322](https://github.com/nf-core/eager/pull/322) - Move extract map reads fastq compression to pigz
- [#327](https://github.com/nf-core/eager/pull/327) - Speed up strip_input_fastq process and make it more robust
- [#342](https://github.com/nf-core/eager/pull/342) - Updated to match nf-core tools 1.8 linting guidelines
- [#339](https://github.com/nf-core/eager/issues/339) - Converted unnecessary zcat + gzip to just cat for a performance boost
- [#344](https://github.com/nf-core/eager/issues/344) - Fixed pipeline still trying to run when using old nextflow version

### `Dependencies`

- adapterremoval=2.2.2 upgraded to 2.3.1
- adapterremovalfixprefix=0.0.4 upgraded to 0.0.5
- damageprofiler=0.4.3 upgraded to 0.4.9
- angsd=0.923 upgraded to 0.931
- gatk4=4.1.2.0 upgraded to 4.1.4.1
- mtnucratio=0.5 upgraded to 0.6
- conda-forge::markdown=3.1.1 upgraded to 3.2.1
- bioconda::fastqc=0.11.8 upgraded to 0.11.9
- bioconda::picard=2.21.4 upgraded to 2.22.0
- bioconda::bedtools=2.29.0 upgraded to 2.29.2
- pysam=0.15.3 upgraded to 0.15.4
- conda-forge::pandas=1.0.0 upgraded to 1.0.1
- bioconda::freebayes=1.3.1 upgraded to 1.3.2
- conda-forge::biopython=1.75 upgraded to 1.76

## [2.0.7] - 2019-06-10

### `Added`

- [#189](https://github.com/nf-core/eager/pull/189) - Outputting unmapped reads in a fastq files with the --strip_input_fastq flag
- [#186](https://github.com/nf-core/eager/pull/186) - Make FastQC skipping [possible](https://github.com/nf-core/eager/issues/182)
- Merged in [nf-core/tools](https://github.com/nf-core/tools) release V1.6 template changes
- A lot more automated tests using Travis CI
- Don't ignore DamageProfiler errors any more
- [#220](https://github.com/nf-core/eager/pull/220) - Added post-mapping filtering statistics module and corresponding MultiQC statistics [#217](https://github.com/nf-core/eager/issues/217)

### `Fixed`

- [#152](https://github.com/nf-core/eager/pull/152) - DamageProfiler errors [won't crash entire pipeline any more](https://github.com/nf-core/eager/issues/171)
- [#176](https://github.com/nf-core/eager/pull/176) - Increase runtime for DamageProfiler on [large reference genomes](https://github.com/nf-core/eager/issues/173)
- [#172](https://github.com/nf-core/eager/pull/152) - DamageProfiler errors [won't crash entire pipeline any more](https://github.com/nf-core/eager/issues/171)
- [#174](https://github.com/nf-core/eager/pull/190) - Publish DeDup files [properly](https://github.com/nf-core/eager/issues/183)
- [#196](https://github.com/nf-core/eager/pull/196) - Fix reference [issues](https://github.com/nf-core/eager/issues/150)
- [#196](https://github.com/nf-core/eager/pull/196) - Fix issues with PE data being mapped incompletely
- [#200](https://github.com/nf-core/eager/pull/200) - Fix minor issue with some [typos](https://github.com/nf-core/eager/pull/196)
- [#210](https://github.com/nf-core/eager/pull/210) - Fix PMDTools [encoding issue](https://github.com/pontussk/PMDtools/issues/6) from `samtools calmd` generated files by running through `sa]mtools view` first
- [#221](https://github.com/nf-core/eager/pull/221) - Fix BWA Index [not being reused by multiple samples](https://github.com/nf-core/eager/issues/219)

### `Dependencies`

- Added DeDup v0.12.5 (json support)
- Added mtnucratio v0.5 (json support)
- Updated Picard 2.18.27 -> 2.20.2
- Updated GATK 4.1.0.0 -> 4.1.2.0
- Updated damageprofiler 0.4.4 -> 0.4.5
- Updated r-rmarkdown 1.11 -> 1.12
- Updated fastp 0.19.7 -> 0.20.0
- Updated qualimap 2.2.2b -> 2.2.2c

## [2.0.6] - 2019-03-05

### `Added`

- [#152](https://github.com/nf-core/eager/pull/152) - Clarified `--complexity_filter` flag to be specifically for poly G trimming.
- [#155](https://github.com/nf-core/eager/pull/155) - Added [Dedup log to output folders](https://github.com/nf-core/eager/issues/154)
- [#159](https://github.com/nf-core/eager/pull/159) - Added Possibility to skip AdapterRemoval, skip merging, skip trimming fixing [#64](https://github.com/nf-core/eager/issues/64),[#137](https://github.com/nf-core/eager/issues/137) - thanks to @maxibor, @jfy133

### `Fixed`

- [#151](https://github.com/nf-core/eager/pull/151) - Fixed [post-deduplication step errors](https://github.com/nf-core/eager/issues/128)
- [#147](https://github.com/nf-core/eager/pull/147) - Fix Samtools Index for [large references](https://github.com/nf-core/eager/issues/146)
- [#145](https://github.com/nf-core/eager/pull/145) - Added Picard Memory Handling [fix](https://github.com/nf-core/eager/issues/144)

### `Dependencies`

- Picard Tools 2.18.23 -> 2.18.27
- GATK 4.0.12.0 -> 4.1.0.0
- FastP 0.19.6 -> 0.19.7

## [2.0.5] - 2019-01-28

### `Added`

- [#127](https://github.com/nf-core/eager/pull/127) - Added a second test case for testing the pipeline properly
- [#129](https://github.com/nf-core/eager/pull/129) - Support BAM files as [input format](https://github.com/nf-core/eager/issues/41)
- [#131](https://github.com/nf-core/eager/pull/131) - Support different [reference genome file extensions](https://github.com/nf-core/eager/issues/130)

### `Fixed`

- [#128](https://github.com/nf-core/eager/issues/128) - Fixed reference genome handling errors

### `Dependencies`

- Picard Tools 2.18.21 -> 2.18.23
- R-Markdown 1.10 -> 1.11
- FastP 0.19.5 -> 0.19.6

## [2.0.4] - 2019-01-09

### `Added`

- [#111](https://github.com/nf-core/eager/pull/110) - Allow [Zipped FastA reference input](https://github.com/nf-core/eager/issues/91)
- [#113](https://github.com/nf-core/eager/pull/113) - All files are now staged via channels, which is considered best practice by Nextflow
- [#114](https://github.com/nf-core/eager/pull/113) - Add proper runtime defaults for multiple processes
- [#118](https://github.com/nf-core/eager/pull/118) - Add [centralized configs handling](https://github.com/nf-core/configs)
- [#115](https://github.com/nf-core/eager/pull/115) - Add DamageProfiler MultiQC support
- [#122](https://github.com/nf-core/eager/pull/122) - Add pulling from Dockerhub again

### `Fixed`

- [#110](https://github.com/nf-core/eager/pull/110) - Fix for [MultiQC Missing Second FastQC report](https://github.com/nf-core/eager/issues/107)
- [#112](https://github.com/nf-core/eager/pull/112) - Remove [redundant UDG options](https://github.com/nf-core/eager/issues/89)

## [2.0.3] - 2018-12-12

### `Added`

- [#80](https://github.com/nf-core/eager/pull/80) - BWA Index file handling
- [#77](https://github.com/nf-core/eager/pull/77) - Lots of documentation updates by [@jfy133](https://github.com/jfy133)
- [#81](https://github.com/nf-core/eager/pull/81) - Renaming of certain BAM options
- [#92](https://github.com/nf-core/eager/issues/92) - Complete restructure of BAM options

### `Fixed`

- [#84](https://github.com/nf-core/eager/pull/85) - Fix for [Samtools index issues](https://github.com/nf-core/eager/issues/84)
- [#96](https://github.com/nf-core/eager/issues/96) - Fix for [MarkDuplicates issues](https://github.com/nf-core/eager/issues/96) found by [@nilesh-tawari](https://github.com/nilesh-tawari)

### Other

- Added Slack button to repository readme

## [2.0.2] - 2018-11-03

### `Changed`

- [#70](https://github.com/nf-core/eager/issues/70) - Uninitialized `readPaths` warning removed

### `Added`

- [#73](https://github.com/nf-core/eager/pull/73) - Travis CI Testing of Conda Environment added

### `Fixed`

- [#72](https://github.com/nf-core/eager/issues/72) - iconv Issue with R in conda environment

## [2.0.1] - 2018-11-02

### `Fixed`

- [#69](https://github.com/nf-core/eager/issues/67) - FastQC issues with conda environments

## [2.0.0] "Kaufbeuren" - 2018-10-17

Initial release of nf-core/eager:

### `Added`

- FastQC read quality control
- (Optional) Read complexity filtering with FastP
- Read merging and clipping using AdapterRemoval v2
- Mapping using BWA / BWA Mem or CircularMapper
- Library Complexity Estimation with Preseq
- Conversion and Filtering of BAM files using Samtools
- Damage assessment via DamageProfiler, additional filtering using PMDTools
- Duplication removal via DeDup
- BAM Clipping with BamUtil for UDGhalf protocols
- QualiMap BAM quality control analysis

Furthermore, this already creates an interactive report using MultiQC, which will be upgraded in V2.1 "Ulm" to contain more aDNA specific metrics.<|MERGE_RESOLUTION|>--- conflicted
+++ resolved
@@ -7,12 +7,9 @@
 
 ### `Added`
 
-<<<<<<< HEAD
-- Updated usage (merging files) and workflow images reflecting new functionality.
-=======
 - [#640](https://github.com/nf-core/eager/issues/640) - Added a pre-metagenomic screening filtering of low-sequence complexity reads with `bbduk`
 - [#583](https://github.com/nf-core/eager/issues/583) - Added `mapDamage2` rescaling of BAM files to remove damage
->>>>>>> 492b1aa7
+- Updated usage (merging files) and workflow images reflecting new functionality.
 
 ### `Fixed`
 
