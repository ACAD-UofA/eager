# nf-core/eager: Changelog

The format is based on [Keep a Changelog](http://keepachangelog.com/en/1.0.0/)
and this project adheres to [Semantic Versioning](http://semver.org/spec/v2.0.0.html).

## [dev]

### `Added`

### `Fixed`

<<<<<<< HEAD
- [#828](https://github.com/nf-core/eager/issues/828) Improved error message if required metagenomic screening parameters not set correctly
=======
- [#836](https://github.com/nf-core/eager/issues/836) Remove deprecated parameters from test profiles
- [#838](https://github.com/nf-core/eager/issues/836) Fix --snpcapture_bed files not being picked up by Nextflow
- Fix PMDtools reference mask not being picked up by Nextflow, and it's use being evaluated against --snpcapture_bed rather than --pmdtools_reference_mask
- Renamed a range of MultiQC general stats table headers to improve clarity, documentation has been updated accordingly. 
>>>>>>> 2300444e

### `Dependencies`

- Bumped MultiQC: 1.11 -> 1.12 (for run-time optimisation and tool citation information)

### `Deprecated`

## [2.4.2] - 2022-01-24

### `Added`

### `Fixed`

- [#824](https://github.com/nf-core/eager/issues/824) Fixes large memory footprint of bedtools coverage calculation.
- [#822](https://github.com/nf-core/eager/issues/822) Fixed post-adapterremoval trimmed files not being lane-merged and included in downstream analyses
- Fixed a couple of software version reporting commands

### `Dependencies`

### `Deprecated`

## [2.4.1] - 2021-11-30

### `Added`

- [#805](https://github.com/nf-core/eager/issues/805) Changes to bam_trim options to allow flexible trimming by library strandedness (in addition to UDG treatment). (@TCLamnidis)
- [#808](https://github.com/nf-core/eager/issues/808) Retain read group information across bam merges. Sample set to sample name (rather than library name) in bwa output 'RG' readgroup tag. (@TCLamnidis)
- Map and base quality filters prior to genotyping with pileupcaller can now be specified. (@TCLamnidis)
- [#774](https://github.com/nf-core/eager/issues/774) Added support for multi-threaded Bowtie2 build reference genome indexing (@jfy133)
- [#804](https://github.com/nf-core/eager/issues/804) Improved output documentation description to add how 'cluster factor' is calculated (thanks to @meganemichel)

### `Fixed`

- [#803](https://github.com/nf-core/eager/issues/803) Fixed mistake in metro-map diagram (`samtools index` is now correctly `samtools faidx`) (@jfy133)

### `Dependencies`

### `Deprecated`

## [2.4.0] - Wangen - 2021-09-14

### `Added`

- [#317](https://github.com/nf-core/eager/issues/317) Added bcftools stats for general genotyping statistics of VCF files
- [#651](https://github.com/nf-core/eager/issues/651) - Adds removal of adapters specified in an AdapterRemoval adapter list file
- [#642](https://github.com/nf-core/eager/issues/642) and [#431](https://github.com/nf-core/eager/issues/431) adds post-adapter removal barcode/fastq trimming
- [#769](https://github.com/nf-core/eager/issues/769) - Adds lc_extrap mode to preseq (suggested by @roberta-davidson)

### `Fixed`

- Fixed some missing or incorrectly reported software versions
- [#771](https://github.com/nf-core/eager/issues/771) Remove legacy code
- Improved output documentation for MultiQC general stats table (thanks to @KathrinNaegele and @esalmela)
- Improved output documentation for BowTie2 (thanks to @isinaltinkaya)
- [#612](https://github.com/nf-core/eager/issues/612) Updated BAM trimming defaults to 0 to ensure no unwanted trimming when mixing half-UDG with no-UDG (thanks to @scarlhoff)
- [#722](https://github.com/nf-core/eager/issues/722) Updated BWA mapping mapping parameters to latest recommendations - primarily alnn back to 0.01 and alno to 2 as per Oliva et al. 2021 (10.1093/bib/bbab076)
- Updated workflow diagrams to reflect latest functionality
- [#787](https://github.com/nf-core/eager/issues/787) Adds memory specification flags for the GATK UnifiedGenotyper and HaplotyperCaller steps (thanks to @nylander)
- Fixed issue where MultiVCFAnalyzer would not pick up newly generated VCF files, when specifying additional VCF files.
- [#790](https://github.com/nf-core/eager/issues/790) Fixed kraken2 report file-name collision when sample names have `.` in them
- [#792](https://github.com/nf-core/eager/issues/792) Fixed java error messages for AdapterRemovalFixPrefix being hidden in output
- [#794](https://github.com/nf-core/eager/issues/794) Aligned default test profile with nf-core standards (`test_tsv` is now `test`)

### `Dependencies`

- Bumped python: 3.7.3 -> 3.9.4
- Bumped markdown: 3.2.2 -> 3.3.4
- Bumped pymdown-extensions: 7.1 -> 8.2
- Bumped pyments: 2.6.1 -> 2.9.0
- Bumped adapterremoval: 2.3.1 -> 2.3.2
- Bumped picard: 2.22.9 -> 2.26.0
- Bumped samtools 1.9 -> 1.12
- Bumped angsd: 0.933 -> 0.935
- Bumped gatk4: 4.1.7.0 -> 4.2.0.0
- Bumped multiqc: 1.10.1 -> 1.11
- Bumped bedtools 2.29.2 -> 2.30.0
- Bumped libiconv: 1.15 -> 1.16
- Bumped preseq: 2.0.3 -> 3.1.2
- Bumped bamutil: 1.0.14 -> 1.0.15
- Bumped pysam: 0.15.4 -> 0.16.0
- Bumped kraken2: 2.1.1 -> 2.1.2
- Bumped pandas: 1.0.4 -> 1.2.4
- Bumped freebayes: 1.3.2 -> 1.3.5
- Bumped biopython: 1.76 -> 1.79
- Bumped xopen: 0.9.0 -> 1.1.0
- Bumped bowtie2: 2.4.2 -> 2.4.4
- Bumped mapdamage2: 2.2.0 -> 2.2.1
- Bumped bbmap: 38.87 -> 38.92
- Added bcftools: 1.12

### `Deprecated`

## [2.3.5] - 2021-06-03

### `Added`

- [#722](https://github.com/nf-core/eager/issues/722) - Adds bwa `-o` flag for more flexibility in bwa parameters
- [#736](https://github.com/nf-core/eager/issues/736) - Add printing of multiqc run report location on successful completion
- New logo that is more visible when a user is using darkmode on GitHub or nf-core website!

### `Fixed`

- [#723](https://github.com/nf-core/eager/issues/723) - Fixes empty fields in TSV resulting in uninformative error
- Updated template to nf-core/tools 1.14
- [#688](https://github.com/nf-core/eager/issues/688) - Clarified the pipeline is not just for humans and microbes, but also plants and animals, and also for modern DNA
- [#751](https://github.com/nf-core/eager/pull/751) - Added missing label to mtnucratio
- General code cleanup and standardisation of parameters with no default setting
- [#750](https://github.com/nf-core/eager/issues/750) - Fixed piped commands requesting the same number of CPUs at each command step
- [#757](https://github.com/nf-core/eager/issues/757) - Removed confusing 'Data Type' variable from MultiQC workflow summary (not consistent with TSV input)
- [#759](https://github.com/nf-core/eager/pull/759) - Fixed malformed software scraping regex that resulted in N/A in MultiQC report
- [#761](https://github.com/nf-core/eager/pull/759) - Fixed issues related to instability of samtools filtering related CI tests

### `Dependencies`

### `Deprecated`

## [2.3.4] - 2021-05-05

### `Added`

- [#729](https://github.com/nf-core/eager/issues/729) - Added Bowtie2 flag `--maxins` for PE mapping modern DNA mapping contexts

### `Fixed`

- Corrected explanation of the "--min_adap_overlap" parameter for AdapterRemoval in the docs
- [#725](https://github.com/nf-core/eager/pull/725) - `bwa_index` doc update
- Re-adds gzip piping to AdapterRemovalFixPrefix to speed up process after reports of being very slow
- Updated DamageProfiler citation from bioRxiv to publication

### `Dependencies`

- Removed pinning of `tbb` (upstream bug in bioconda fixed)
- Bumped `pigz` to 2.6 to fix rare stall bug when compressing data after AdapterRemoval
- Bumped Bowtie2 to 2.4.2 to fix issues with `tbb` version

### `Deprecated`

## [2.3.3] - 2021-04-08

### `Added`

- [#349](https://github.com/nf-core/eager/issues/349) - Added option enabling platypus formatted output of pmdtools misincorporation frequencies.

### `Fixed`

- [#719](https://github.com/nf-core/eager/pull/719) - Fix filename for bam output of `mapdamage_rescaling`
- [#707](https://github.com/nf-core/eager/pull/707) - Fix typo in UnifiedGenotyper IndelRealigner command
- Fixed some Java tools not following process memory specifications
- Updated template to nf-core/tools 1.13.2
- [#711](https://github.com/nf-core/eager/pull/711) - Fix conditional execution preventing multivcfanalyze to run
- [#714](https://github.com/nf-core/eager/issues/714) - Fixes bug in nuc contamination by upgrading to latest MultiQC v1.10.1 bugfix release

### `Dependencies`

### `Deprecated`

## [2.3.2] - 2021-03-16

### `Added`

- [#687](https://github.com/nf-core/eager/pull/687) - Adds Kraken2 unique kmer counting report
- [#676](https://github.com/nf-core/eager/issues/676) - Refactor help message / summary message formatting to automatic versions using nf-core library
- [#682](https://github.com/nf-core/eager/issues/682) - Add AdapterRemoval `--qualitymax` flag to allow FASTQ Phred score range max more than 41

### `Fixed`

- [#666](https://github.com/nf-core/eager/issues/666) - Fixed input file staging for `print_nuclear_contamination`
- [#631](https://github.com/nf-core/eager/issues/631) - Update minimum Nextflow version to 20.07.1, due to unfortunate bug in Nextflow 20.04.1 causing eager to crash if patch pulled
- Made MultiQC crash behaviour stricter when dealing with large datasets, as reported by @ashildv
- [#652](https://github.com/nf-core/eager/issues/652) - Added note to documentation that when using `--skip_collapse` this will use _paired-end_ alignment mode with mappers when using PE data
- [#626](https://github.com/nf-core/eager/issues/626) - Add additional checks to ensure pipeline will give useful error if cells of a TSV column are empty
- Added note to documentation that when using `--skip_collapse` this will use _paired-end_ alignment mode with mappers when using PE data
- [#673](https://github.com/nf-core/eager/pull/673) - Fix Kraken database loading when loading from directory instead of compressed file
- [#688](https://github.com/nf-core/eager/issues/668) - Allow pipeline to complete, even if Qualimap crashes due to an empty or corrupt BAM file for one sample/library
- [#683](https://github.com/nf-core/eager/pull/683) - Sets `--igenomes_ignore` to true by default, as rarely used by users currently and makes resolving configs less complex
- Added exit code `140` to re-tryable exit code list to account for certain scheduler wall-time limit fails
- [#672](https://github.com/nf-core/eager/issues/672) - Removed java parameter from picard tools which could cause memory issues
- [#679](https://github.com/nf-core/eager/issues/679) - Refactor within-process bash conditions to groovy/nextflow, due to incompatibility with some servers environments
- [#690](https://github.com/nf-core/eager/pull/690) - Fixed ANGSD output mode for beagle by setting `-doMajorMinor 1` as default in that case
- [#693](https://github.com/nf-core/eager/issues/693) - Fixed broken TSV input validation for the Colour Chemistry column
- [#695](https://github.com/nf-core/eager/issues/695) - Fixed incorrect `-profile` order in tutorials (originally written reversed due to [nextflow bug](https://github.com/nextflow-io/nextflow/issues/1792))
- [#653](https://github.com/nf-core/eager/issues/653) - Fixed file collision errors with sexdeterrmine for two same-named libraries with different strandedness

### `Dependencies`

- Bumped MultiQC to 1.10 for improved functionality
- Bumped HOPS to 0.35 for MultiQC 1.10 compatibility

### `Deprecated`

## [2.3.1] - 2021-01-14

### `Added`

### `Fixed`

- [#654](https://github.com/nf-core/eager/issues/654) - Fixed some values in JSON schema (used in launch GUI) not passing validation checks during run
- [#655](https://github.com/nf-core/eager/issues/655) - Updated read groups for all mappers to allow proper GATK validation
- Fixed issue with Docker container not being pullable by Nextflow due to version-number inconsistencies

### `Dependencies`

### `Deprecated`

## [2.3.0] - Aalen - 2021-01-11

### `Added`

- [#640](https://github.com/nf-core/eager/issues/640) - Added a pre-metagenomic screening filtering of low-sequence complexity reads with `bbduk`
- [#583](https://github.com/nf-core/eager/issues/583) - Added `mapDamage2` rescaling of BAM files to remove damage
- Updated usage (merging files) and workflow images reflecting new functionality.

### `Fixed`

- Removed leftover old DockerHub push CI commands.
- [#627](https://github.com/nf-core/eager/issues/627) - Added de Barros Damgaard citation to README
- [#630](https://github.com/nf-core/eager/pull/630) - Better handling of Qualimap memory requirements and error strategy.
- Fixed some incomplete schema options to ensure users supply valid input values
- [#638](https://github.com/nf-core/eager/issues/638#issuecomment-748877567) Fixed inverted circularfilter filtering (previously filtering would happen by default, not when requested by user as originally recorded in documentation)
- [DeDup:](https://github.com/apeltzer/DeDup/commit/07d47868f10a6830da8c9161caa3755d9da155bf) Fixed Null Pointer Bug in DeDup by updating to 0.12.8 version
- [#650](https://github.com/nf-core/eager/pull/650) - Increased memory given to FastQC for larger files by making it multithreaded

### `Dependencies`

- Update: DeDup v0.12.7 to v0.12.8

### `Deprecated`

## [2.2.2] - 2020-12-09

### `Added`

- Added large scale 'stress-test' profile for AWS (using de Barros Damgaard et al. 2018's 137 ancient human genomes).
  - This will now be run automatically for every release. All processed data will be available on the nf-core website: <https://nf-co.re/eager/results>
    - You can run this yourself using `-profile test_full`

### `Fixed`

- Fixed AWS full test profile.
- [#587](https://github.com/nf-core/eager/issues/587) - Re-implemented AdapterRemovalFixPrefix for DeDup compatibility of including singletons
- [#602](https://github.com/nf-core/eager/issues/602) - Added the newly available GATK 3.5 conda package.
- [#610](https://github.com/nf-core/eager/issues/610) - Create bwa_index channel when specifying circularmapper as mapper
- Updated template to nf-core/tools 1.12.1
- General documentation improvements

### `Deprecated`

- Flag `--gatk_ug_jar` has now been removed as GATK 3.5 is now avaliable within the nf-core/eager software environment.

## [2.2.1] - 2020-10-20

### `Fixed`

- [#591](https://github.com/nf-core/eager/issues/591) - Fixed offset underlines in lane merging diagram in docs
- [#592](https://github.com/nf-core/eager/issues/592) - Fixed issue where supplying Bowtie2 index reported missing bwamem_index error
- [#590](https://github.com/nf-core/eager/issues/592) - Removed redundant dockstore.yml from root
- [#596](https://github.com/nf-core/eager/issues/596) - Add workaround for issue regarding gzipped FASTAs and pre-built indices
- [#589](https://github.com/nf-core/eager/issues/582) - Updated template to nf-core/tools 1.11
- [#582](https://github.com/nf-core/eager/issues/582) - Clarify memory limit issue on FAQ

## [2.2.0] - Ulm - 2020-10-20

### `Added`

- **Major** Automated cloud tests with large-scale data on [AWS](https://aws.amazon.com/)
- **Major** Re-wrote input logic to accept a TSV 'map' file in addition to direct paths to FASTQ files
- **Major** Added JSON Schema, enabling web GUI for configuration of pipeline available [here](https://nf-co.re/launch?pipeline=eager&release=2.2.0)
- **Major** Lane and library merging implemented
  - When using TSV input, one library with the multiple _lanes_ will be merged together, before mapping
  - Strip FASTQ will also produce a lane merged 'raw' but 'stripped' FASTQ file
  - When using TSV input, one sample with multiple (same treatment) libraries will be merged together
  - Important: direct FASTQ paths will not have this functionality. TSV is required.
- [#40](https://github.com/nf-core/eager/issues/40) - Added the pileupCaller genotyper from [sequenceTools](https://github.com/stschiff/sequenceTools)
- Added validation check and clearer error message when `--fasta_index` is provided and filepath does not end in `.fai`.
- Improved error messages
- Added ability for automated emails using `mailutils` to also send MultiQC reports
- General documentation additions, cleaning, and updated figures with CC-BY license
- Added large 'full size' dataset test-profiles for ancient fish and human contexts human
- [#257](https://github.com/nf-core/eager/issues/257) - Added the bowtie2 aligner as option for mapping, following Poullet and Orlando 2020 doi: [10.3389/fevo.2020.00105](https://doi.org/10.3389/fevo.2020.00105)
- [#451](https://github.com/nf-core/eager/issues/451) - Adds ANGSD genotype likelihood calculations as an alternative to typical 'genotypers'
- [#566](https://github.com/nf-core/eager/issues/466) - Add tutorials on how to set up nf-core/eager for different contexts
- Nuclear contamination results are now shown in the MultiQC report
- Tutorial on how to use profiles for reproducible science (i.e. parameter sharing between different groups)
- [#522](https://github.com/nf-core/eager/issues/522) - Added post-mapping length filter to assist in more realistic endogenous DNA calculations
- [#512](https://github.com/nf-core/eager/issues/512) - Added flexible trimming of BAMs by library type. 'half' and 'none' UDG libraries can now be trimmed differentially within a single eager run.
- Added a `.dockstore.yml` config file for automatic workflow registration with [dockstore.org](https://dockstore.org/)
- Updated template to nf-core/tools 1.10.2
- [#544](https://github.com/nf-core/eager/pull/544) - Add script to perform bam filtering on fragment length
- [#456](https://github.com/nf-core/eager/pull/546) - Bumps the base (default) runtime of all processes to 4 hours, and set shorter time limits for test profiles (1 hour)
- [#552](https://github.com/nf-core/eager/issues/552) - Adds optional creation of MALT SAM files alongside RMA6 files
- Added eigenstrat snp coverage statistics to MultiQC report. Process results are published in `genotyping/*_eigenstrat_coverage.txt`.

### `Fixed`

- [#368](https://github.com/nf-core/eager/issues/368) - Fixed the profile `test` to contain a parameter for `--paired_end`
- Mini bugfix for typo in line 1260+1261
- [#374](https://github.com/nf-core/eager/issues/374) - Fixed output documentation rendering not containing images
- [#379](https://github.com/nf-core/eager/issues/378) - Fixed insufficient memory requirements for FASTQC edge case
- [#390](https://github.com/nf-core/eager/issues/390) - Renamed clipped/merged output directory to be more descriptive
- [#398](https://github.com/nf-core/eager/issues/498) - Stopped incompatible FASTA indexes being accepted
- [#400](https://github.com/nf-core/eager/issues/400) - Set correct recommended bwa mapping parameters from [Schubert et al. 2012](https://doi.org/10.1186/1471-2164-13-178)
- [#410](https://github.com/nf-core/eager/issues/410) - Fixed nf-core/configs not being loaded properly
- [#473](https://github.com/nf-core/eager/issues/473) - Fixed bug in sexdet_process on AWS
- [#444](https://github.com/nf-core/eager/issues/444) - Provide option for preserving realigned bam + index
- Fixed deduplication output logic. Will now pass along only the post-rmdup bams if duplicate removal is not skipped, instead of both the post-rmdup and pre-rmdup bams
- [#497](https://github.com/nf-core/eager/issues/497) - Simplifies number of parameters required to run bam filtering
- [#501](https://github.com/nf-core/eager/issues/501) - Adds additional validation checks for MALT/MaltExtract database input files
- [#508](https://github.com/nf-core/eager/issues/508) - Made Markduplicates default dedupper due to narrower context specificity of dedup
- [#516](https://github.com/nf-core/eager/issues/516) - Made bedtools not report out of memory exit code when warning of inconsistent FASTA/Bed entry names
- [#504](https://github.com/nf-core/eager/issues/504) - Removed uninformative sexdeterrmine-snps plot from MultiQC report.
- Nuclear contamination is now reported with the correct library names.
- [#531](https://github.com/nf-core/eager/pull/531) - Renamed 'FASTQ stripping' to 'host removal'
- Merged all tutorials and FAQs into `usage.md` for display on [nf-co.re](https://www.nf-co.re)
- Corrected header of nuclear contamination table (`nuclear_contamination.txt`).
- Fixed a bug with `nSNPs` definition in `print_x_contamination.py`. Number of SNPs now correctly reported
- `print_x_contamination.py` now correctly converts all NA values to "N/A"
- Increased amount of memory MultiQC by default uses, to account for very large nf-core/eager runs (e.g. >1000 samples)

### `Dependencies`

- Added sequenceTools (1.4.0.6) that adds the ability to do genotyping with the 'pileupCaller'
- Latest version of DeDup (0.12.6) which now reports mapped reads after deduplication
- [#560](https://github.com/nf-core/eager/issues/560) Latest version of Dedup (0.12.7), which now correctly reports deduplication statistics based on calculations of mapped reads only (prior denominator was total reads of BAM file)
- Latest version of ANGSD (0.933) which doesn't seg fault when running contamination on BAMs with insufficient reads
- Latest version of MultiQC (1.9) with support for lots of extra tools in the pipeline (MALT, SexDetERRmine, DamageProfiler, MultiVCFAnalyzer)
- Latest versions of Pygments (7.1), Pymdown-Extensions (2.6.1) and Markdown (3.2.2) for documentation output
- Latest version of Picard (2.22.9)
- Latest version of GATK4 (4.1.7.0)
- Latest version of sequenceTools (1.4.0.6)
- Latest version of fastP (0.20.1)
- Latest version of Kraken2 (2.0.9beta)
- Latest version of FreeBayes (1.3.2)
- Latest version of xopen (0.9.0)
- Added Bowtie 2 (2.4.1)
- Latest version of Sex.DetERRmine (1.1.2)
- Latest version of endorS.py (0.4)

## [2.1.0] - Ravensburg - 2020-03-05

### `Added`

- Added Support for automated tests using [GitHub Actions](https://github.com/features/actions), replacing travis
- [#40](https://github.com/nf-core/eager/issues/40), [#231](https://github.com/nf-core/eager/issues/231) - Added genotyping capability through GATK UnifiedGenotyper (v3.5), GATK HaplotypeCaller (v4.1) and FreeBayes
- Added MultiVCFAnalyzer module
- [#240](https://github.com/nf-core/eager/issues/240) - Added human sex determination module
- [#226](https://github.com/nf-core/eager/issues/226) - Added `--preserve5p` function for AdapterRemoval
- [#212](https://github.com/nf-core/eager/issues/212) - Added ability to use only merged reads downstream from AdapterRemoval
- [#265](https://github.com/nf-core/eager/issues/265) - Adjusted full markdown linting in Travis CI
- [#247](https://github.com/nf-core/eager/issues/247) - Added nuclear contamination with angsd
- [#258](https://github.com/nf-core/eager/issues/258) - Added ability to report bedtools stats to features (e.g. depth/breadth of annotated genes)
- [#249](https://github.com/nf-core/eager/issues/249) - Added metagenomic classification of unmapped reads with MALT and aDNA authentication with MaltExtract
- [#302](https://github.com/nf-core/eager/issues/302) - Added mitochondrial to nuclear ratio calculation
- [#302](https://github.com/nf-core/eager/issues/302) - Added VCF2Genome for consensus sequence generation
- Fancy new logo from [ZandraFagernas](https://github.com/ZandraFagernas)
- [#286](https://github.com/nf-core/eager/issues/286) - Adds pipeline-specific profiles (loaded from nf-core configs)
- [#310](https://github.com/nf-core/eager/issues/310) - Generalises base.config
- [#326](https://github.com/nf-core/eager/pull/326) - Add Biopython and [xopen](https://github.com/marcelm/xopen/) dependencies
- [#336](https://github.com/nf-core/eager/issues/336) - Change default Y-axis maximum value of DamageProfiler to 30% to match popular (but slower) mapDamage, and allow user to set their own value.
- [#352](https://github.com/nf-core/eager/pull/352) - Add social preview image
- [#355](https://github.com/nf-core/eager/pull/355) - Add Kraken2 metagenomics classifier
- [#90](https://github.com/nf-core/eager/issues/90) - Added endogenous DNA calculator (original repository: [https://github.com/aidaanva/endorS.py/](https://github.com/aidaanva/endorS.py/))

### `Fixed`

- [#227](https://github.com/nf-core/eager/issues/227) - Large re-write of input/output process logic to allow maximum flexibility. Originally to address [#227](https://github.com/nf-core/eager/issues/227), but further expanded
- Fixed Travis-Ci.org to Travis-Ci.com migration issues
- [#266](https://github.com/nf-core/eager/issues/266) - Added sanity checks for input filetypes (i.e. only BAM files can be supplied if `--bam`)
- [#237](https://github.com/nf-core/eager/issues/237) - Fixed and Updated script scrape_software_versions
- [#322](https://github.com/nf-core/eager/pull/322) - Move extract map reads fastq compression to pigz
- [#327](https://github.com/nf-core/eager/pull/327) - Speed up strip_input_fastq process and make it more robust
- [#342](https://github.com/nf-core/eager/pull/342) - Updated to match nf-core tools 1.8 linting guidelines
- [#339](https://github.com/nf-core/eager/issues/339) - Converted unnecessary zcat + gzip to just cat for a performance boost
- [#344](https://github.com/nf-core/eager/issues/344) - Fixed pipeline still trying to run when using old nextflow version

### `Dependencies`

- adapterremoval=2.2.2 upgraded to 2.3.1
- adapterremovalfixprefix=0.0.4 upgraded to 0.0.5
- damageprofiler=0.4.3 upgraded to 0.4.9
- angsd=0.923 upgraded to 0.931
- gatk4=4.1.2.0 upgraded to 4.1.4.1
- mtnucratio=0.5 upgraded to 0.6
- conda-forge::markdown=3.1.1 upgraded to 3.2.1
- bioconda::fastqc=0.11.8 upgraded to 0.11.9
- bioconda::picard=2.21.4 upgraded to 2.22.0
- bioconda::bedtools=2.29.0 upgraded to 2.29.2
- pysam=0.15.3 upgraded to 0.15.4
- conda-forge::pandas=1.0.0 upgraded to 1.0.1
- bioconda::freebayes=1.3.1 upgraded to 1.3.2
- conda-forge::biopython=1.75 upgraded to 1.76

## [2.0.7] - 2019-06-10

### `Added`

- [#189](https://github.com/nf-core/eager/pull/189) - Outputting unmapped reads in a fastq files with the --strip_input_fastq flag
- [#186](https://github.com/nf-core/eager/pull/186) - Make FastQC skipping [possible](https://github.com/nf-core/eager/issues/182)
- Merged in [nf-core/tools](https://github.com/nf-core/tools) release V1.6 template changes
- A lot more automated tests using Travis CI
- Don't ignore DamageProfiler errors any more
- [#220](https://github.com/nf-core/eager/pull/220) - Added post-mapping filtering statistics module and corresponding MultiQC statistics [#217](https://github.com/nf-core/eager/issues/217)

### `Fixed`

- [#152](https://github.com/nf-core/eager/pull/152) - DamageProfiler errors [won't crash entire pipeline any more](https://github.com/nf-core/eager/issues/171)
- [#176](https://github.com/nf-core/eager/pull/176) - Increase runtime for DamageProfiler on [large reference genomes](https://github.com/nf-core/eager/issues/173)
- [#172](https://github.com/nf-core/eager/pull/152) - DamageProfiler errors [won't crash entire pipeline any more](https://github.com/nf-core/eager/issues/171)
- [#174](https://github.com/nf-core/eager/pull/190) - Publish DeDup files [properly](https://github.com/nf-core/eager/issues/183)
- [#196](https://github.com/nf-core/eager/pull/196) - Fix reference [issues](https://github.com/nf-core/eager/issues/150)
- [#196](https://github.com/nf-core/eager/pull/196) - Fix issues with PE data being mapped incompletely
- [#200](https://github.com/nf-core/eager/pull/200) - Fix minor issue with some [typos](https://github.com/nf-core/eager/pull/196)
- [#210](https://github.com/nf-core/eager/pull/210) - Fix PMDTools [encoding issue](https://github.com/pontussk/PMDtools/issues/6) from `samtools calmd` generated files by running through `sa]mtools view` first
- [#221](https://github.com/nf-core/eager/pull/221) - Fix BWA Index [not being reused by multiple samples](https://github.com/nf-core/eager/issues/219)

### `Dependencies`

- Added DeDup v0.12.5 (json support)
- Added mtnucratio v0.5 (json support)
- Updated Picard 2.18.27 -> 2.20.2
- Updated GATK 4.1.0.0 -> 4.1.2.0
- Updated damageprofiler 0.4.4 -> 0.4.5
- Updated r-rmarkdown 1.11 -> 1.12
- Updated fastp 0.19.7 -> 0.20.0
- Updated qualimap 2.2.2b -> 2.2.2c

## [2.0.6] - 2019-03-05

### `Added`

- [#152](https://github.com/nf-core/eager/pull/152) - Clarified `--complexity_filter` flag to be specifically for poly G trimming.
- [#155](https://github.com/nf-core/eager/pull/155) - Added [Dedup log to output folders](https://github.com/nf-core/eager/issues/154)
- [#159](https://github.com/nf-core/eager/pull/159) - Added Possibility to skip AdapterRemoval, skip merging, skip trimming fixing [#64](https://github.com/nf-core/eager/issues/64),[#137](https://github.com/nf-core/eager/issues/137) - thanks to @maxibor, @jfy133

### `Fixed`

- [#151](https://github.com/nf-core/eager/pull/151) - Fixed [post-deduplication step errors](https://github.com/nf-core/eager/issues/128)
- [#147](https://github.com/nf-core/eager/pull/147) - Fix Samtools Index for [large references](https://github.com/nf-core/eager/issues/146)
- [#145](https://github.com/nf-core/eager/pull/145) - Added Picard Memory Handling [fix](https://github.com/nf-core/eager/issues/144)

### `Dependencies`

- Picard Tools 2.18.23 -> 2.18.27
- GATK 4.0.12.0 -> 4.1.0.0
- FastP 0.19.6 -> 0.19.7

## [2.0.5] - 2019-01-28

### `Added`

- [#127](https://github.com/nf-core/eager/pull/127) - Added a second test case for testing the pipeline properly
- [#129](https://github.com/nf-core/eager/pull/129) - Support BAM files as [input format](https://github.com/nf-core/eager/issues/41)
- [#131](https://github.com/nf-core/eager/pull/131) - Support different [reference genome file extensions](https://github.com/nf-core/eager/issues/130)

### `Fixed`

- [#128](https://github.com/nf-core/eager/issues/128) - Fixed reference genome handling errors

### `Dependencies`

- Picard Tools 2.18.21 -> 2.18.23
- R-Markdown 1.10 -> 1.11
- FastP 0.19.5 -> 0.19.6

## [2.0.4] - 2019-01-09

### `Added`

- [#111](https://github.com/nf-core/eager/pull/110) - Allow [Zipped FastA reference input](https://github.com/nf-core/eager/issues/91)
- [#113](https://github.com/nf-core/eager/pull/113) - All files are now staged via channels, which is considered best practice by Nextflow
- [#114](https://github.com/nf-core/eager/pull/113) - Add proper runtime defaults for multiple processes
- [#118](https://github.com/nf-core/eager/pull/118) - Add [centralized configs handling](https://github.com/nf-core/configs)
- [#115](https://github.com/nf-core/eager/pull/115) - Add DamageProfiler MultiQC support
- [#122](https://github.com/nf-core/eager/pull/122) - Add pulling from Dockerhub again

### `Fixed`

- [#110](https://github.com/nf-core/eager/pull/110) - Fix for [MultiQC Missing Second FastQC report](https://github.com/nf-core/eager/issues/107)
- [#112](https://github.com/nf-core/eager/pull/112) - Remove [redundant UDG options](https://github.com/nf-core/eager/issues/89)

## [2.0.3] - 2018-12-12

### `Added`

- [#80](https://github.com/nf-core/eager/pull/80) - BWA Index file handling
- [#77](https://github.com/nf-core/eager/pull/77) - Lots of documentation updates by [@jfy133](https://github.com/jfy133)
- [#81](https://github.com/nf-core/eager/pull/81) - Renaming of certain BAM options
- [#92](https://github.com/nf-core/eager/issues/92) - Complete restructure of BAM options

### `Fixed`

- [#84](https://github.com/nf-core/eager/pull/85) - Fix for [Samtools index issues](https://github.com/nf-core/eager/issues/84)
- [#96](https://github.com/nf-core/eager/issues/96) - Fix for [MarkDuplicates issues](https://github.com/nf-core/eager/issues/96) found by [@nilesh-tawari](https://github.com/nilesh-tawari)

### Other

- Added Slack button to repository readme

## [2.0.2] - 2018-11-03

### `Changed`

- [#70](https://github.com/nf-core/eager/issues/70) - Uninitialized `readPaths` warning removed

### `Added`

- [#73](https://github.com/nf-core/eager/pull/73) - Travis CI Testing of Conda Environment added

### `Fixed`

- [#72](https://github.com/nf-core/eager/issues/72) - iconv Issue with R in conda environment

## [2.0.1] - 2018-11-02

### `Fixed`

- [#69](https://github.com/nf-core/eager/issues/67) - FastQC issues with conda environments

## [2.0.0] "Kaufbeuren" - 2018-10-17

Initial release of nf-core/eager:

### `Added`

- FastQC read quality control
- (Optional) Read complexity filtering with FastP
- Read merging and clipping using AdapterRemoval v2
- Mapping using BWA / BWA Mem or CircularMapper
- Library Complexity Estimation with Preseq
- Conversion and Filtering of BAM files using Samtools
- Damage assessment via DamageProfiler, additional filtering using PMDTools
- Duplication removal via DeDup
- BAM Clipping with BamUtil for UDGhalf protocols
- QualiMap BAM quality control analysis

Furthermore, this already creates an interactive report using MultiQC, which will be upgraded in V2.1 "Ulm" to contain more aDNA specific metrics.<|MERGE_RESOLUTION|>--- conflicted
+++ resolved
@@ -9,14 +9,11 @@
 
 ### `Fixed`
 
-<<<<<<< HEAD
 - [#828](https://github.com/nf-core/eager/issues/828) Improved error message if required metagenomic screening parameters not set correctly
-=======
 - [#836](https://github.com/nf-core/eager/issues/836) Remove deprecated parameters from test profiles
 - [#838](https://github.com/nf-core/eager/issues/836) Fix --snpcapture_bed files not being picked up by Nextflow
 - Fix PMDtools reference mask not being picked up by Nextflow, and it's use being evaluated against --snpcapture_bed rather than --pmdtools_reference_mask
-- Renamed a range of MultiQC general stats table headers to improve clarity, documentation has been updated accordingly. 
->>>>>>> 2300444e
+- Renamed a range of MultiQC general stats table headers to improve clarity, documentation has been updated accordingly.
 
 ### `Dependencies`
 
