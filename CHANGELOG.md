--- conflicted
+++ resolved
@@ -3,7 +3,16 @@
 The format is based on [Keep a Changelog](http://keepachangelog.com/en/1.0.0/)
 and this project adheres to [Semantic Versioning](http://semver.org/spec/v2.0.0.html).
 
-<<<<<<< HEAD
+## v2.4dev - [unreleased]
+
+### `Added`
+
+- [#317](https://github.com/nf-core/eager/issues/317) Added bcftools stats for general genotyping statistics of VCF files
+
+### `Fixed`
+
+- Fixed some missing or incorrectly reported software versions
+
 ## v2.3.5dev - [date]
 
 ### `Added`
@@ -15,17 +24,6 @@
 
 - [#723](https://github.com/nf-core/eager/issues/723) - Fixes empty fields in TSV resulting in uninformative error
 - Updated template to nf-core/tools 1.14
-=======
-## v2.4dev - [unreleased]
-
-### `Added`
-
-- [#317](https://github.com/nf-core/eager/issues/317) Added bcftools stats for general genotyping statistics of VCF files
-
-### `Fixed`
-
-- Fixed some missing or incorrectly reported software versions
->>>>>>> f2f4ce7e
 
 ### `Dependencies`
 
