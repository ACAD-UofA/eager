/*
 * -------------------------------------------------
 *  nf-core/eager Nextflow config file
 * -------------------------------------------------
 * Default config options for all environments.
 */
// Global default params, used in configs
params {
  //Pipeline options
  aligner = 'bwa'
  
  saveReference = false
  saveTrimmed = true
  saveAlignedIntermediates = false
  singleEnd = false
  reads = "data/*{1,2}.fastq.gz"
  readPaths = false
  bam = false
  large_ref = false
  outdir = './results'

  bwa_index = false
  //More defaults
  complexity_filter = false
  complexity_filter_poly_g_min = 10
  trim_bam = false
  //Skipping adapterremoval, trimming or collapsing defaults
  skip_adapterremoval = false
  skip_trim = false
  skip_adapterremoval = false
  // Boilerplate options
  name = false
  multiqc_config = "$baseDir/assets/multiqc_config.yaml"
  email = false
  maxMultiqcEmailFileSize = 25.MB
  plaintext_email = false
  monochrome_logs = false
  help = false
  igenomes_base = "./iGenomes"
  tracedir = "${params.outdir}/pipeline_info"
  awsqueue = false
  awsregion = 'eu-west-1'
  igenomesIgnore = false
  custom_config_version = 'master'
  custom_config_base = "https://raw.githubusercontent.com/nf-core/configs/${params.custom_config_version}"
  hostnames = false
  config_profile_description = false
  config_profile_contact = false
  config_profile_url = false
}
// Container slug. Stable releases should specify release tag!
// Developmental code should specify :dev
process.container = 'nfcore/eager:dev'

// Load base.config by default for all pipelines
includeConfig 'conf/base.config'

// Load nf-core custom profiles from different Institutions
try {
  includeConfig "${params.custom_config_base}/nfcore_custom.config"
} catch (Exception e) {
  System.err.println("WARNING: Could not load nf-core/config profiles: ${params.custom_config_base}/nfcore_custom.config")
}

profiles {
  awsbatch { includeConfig 'conf/awsbatch.config'
  }
  conda { process.conda = "$baseDir/environment.yml"
  }
  debug { process.beforeScript = 'echo $HOSTNAME'
  }
  docker {
    docker.enabled = true
  }
  singularity {
    singularity.enabled = true
    singularity.runOptions = '-B /run/shm:/run/shm'
  }
  test { includeConfig 'conf/test.config'
  }
  testbam { includeConfig 'conf/testbam.config'
  }
  test_fna { includeConfig 'conf/test_fna.config'
  }
}
// Load igenomes.config if required
if(!params.igenomesIgnore){
  includeConfig 'conf/igenomes.config'
}
// Capture exit codes from upstream processes when piping
process.shell = ['/bin/bash', '-euo', 'pipefail'
]

timeline {
  enabled = true
  file = "${params.tracedir}/execution_timeline.html"
}
report {
  enabled = true
  file = "${params.tracedir}/execution_report.html"
}
trace {
  enabled = true
  file = "${params.tracedir}/execution_trace.txt"
}
dag {
  enabled = true
  file = "${params.tracedir}/pipeline_dag.svg"
}

manifest {
  name = 'nf-core/eager'
  author = 'Alexander Peltzer, Stephen Clayton, James A. Fellows Yates, Maxime Borry'
<<<<<<< HEAD
  homePage = 'https: //github.com/nf-core/eager'
  version = '2.0.7'
=======
  homePage = 'https://github.com/nf-core/eager'
  version = '2.0.7dev'
>>>>>>> c9e04d38
  description = 'A fully reproducible ancient and modern DNA pipeline in Nextflow and with cloud support.'
  mainScript = 'main.nf'
  nextflowVersion = '>=0.32.0'
}
// Function to ensure that resource requirements don't go beyond
// a maximum limit
def check_max(obj, type) {
  if(type == 'memory'){
    try {
      if(obj.compareTo(params.max_memory as nextflow.util.MemoryUnit) == 1)
        return params.max_memory as nextflow.util.MemoryUnit
      else
        return obj
    } catch (all) {
      println "   ### ERROR ###   Max memory '${params.max_memory}' is not valid! Using default value: $obj"
      return obj
    }
  } else if(type == 'time'){
    try {
      if(obj.compareTo(params.max_time as nextflow.util.Duration) == 1)
        return params.max_time as nextflow.util.Duration
      else
        return obj
    } catch (all) {
      println "   ### ERROR ###   Max time '${params.max_time}' is not valid! Using default value: $obj"
      return obj
    }
  } else if(type == 'cpus'){
    try {
      return Math.min( obj, params.max_cpus as int )
    } catch (all) {
      println "   ### ERROR ###   Max cpus '${params.max_cpus}' is not valid! Using default value: $obj"
      return obj
    }
  }
}<|MERGE_RESOLUTION|>--- conflicted
+++ resolved
@@ -111,13 +111,8 @@
 manifest {
   name = 'nf-core/eager'
   author = 'Alexander Peltzer, Stephen Clayton, James A. Fellows Yates, Maxime Borry'
-<<<<<<< HEAD
   homePage = 'https: //github.com/nf-core/eager'
-  version = '2.0.7'
-=======
-  homePage = 'https://github.com/nf-core/eager'
   version = '2.0.7dev'
->>>>>>> c9e04d38
   description = 'A fully reproducible ancient and modern DNA pipeline in Nextflow and with cloud support.'
   mainScript = 'main.nf'
   nextflowVersion = '>=0.32.0'
