--- conflicted
+++ resolved
@@ -12,13 +12,7 @@
   colour_chemistry = 4
   single_stranded = false
   single_end = false
-<<<<<<< HEAD
-=======
-  reads = "data/*{1,2}.fastq.gz"
-  readPaths = false
->>>>>>> 1600d8b5
   bam = false
-
   
   //Input reference
   fasta = ''
