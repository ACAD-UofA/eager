--- conflicted
+++ resolved
@@ -11,7 +11,6 @@
 ------------------------------------------------------------------------------------------------------------
 */
 
-<<<<<<< HEAD
 log.info Headers.nf_core(workflow, params.monochrome_logs)
 
 ////////////////////////////////////////////////////
@@ -31,47 +30,129 @@
     NfcoreSchema.validateParameters(params, json_schema, log)
 }
 
-////////////////////////////////////////////////////
-/* --     Collect configuration parameters     -- */
-////////////////////////////////////////////////////
-
-// Check if genome exists in the config file
-if (params.genomes && params.genome && !params.genomes.containsKey(params.genome)) {
-    exit 1, "The provided genome '${params.genome}' is not available in the iGenomes file. Currently the available genomes are ${params.genomes.keySet().join(', ')}"
-=======
-
-// Show help message
-params.help = false
-def json_schema = "$projectDir/nextflow_schema.json"
-if (params.help) {
-    def command = "nextflow run nf-core/eager -profile <docker/singularity/conda> --reads'*_R{1,2}.fastq.gz' --fasta '<your_reference>.fasta'"
-    log.info NfcoreSchema.params_help(workflow, params, json_schema, command)
-    exit 0
-}
-
-////////////////////////////////////////////////////
-/* --         VALIDATE PARAMETERS              -- */
-////////////////////////////////////////////////////
-
-def unexpectedParams = []
-if (params.validate_params) {
-    unexpectedParams = NfcoreSchema.validateParameters(params, json_schema, log)
-}
-
-// Info required for completion email and summary
-def multiqc_report      = []
-
-// Small console separator to make it easier to read errors after launch
-println ""
-
-
-
-////////////////////////////////////////////////////
-/* --          VALIDATE INPUTS                 -- */
-////////////////////////////////////////////////////
-
-/**FASTA input handling
-**/ 
+// Validate BAM input isn't set to paired_end
+if ( params.bam && !params.single_end ) {
+  exit 1, "[nf-core/eager] error: bams can only be specified with --single_end. Please check input command."
+}
+
+// Validate that skip_collapse is only set to True for paired_end reads!
+if (!has_extension(params.input, "tsv") && params.skip_collapse  && params.single_end){
+    exit 1, "[nf-core/eager] error: --skip_collapse can only be set for paired_end samples."
+}
+
+// Validate not trying to both skip collapse and skip trim
+if ( params.skip_collapse && params.skip_trim ) {
+  exit 1, "[nf-core/eager error]: you have specified to skip both merging and trimming of paired end samples. Use --skip_adapterremoval instead."
+}
+
+// Bedtools validation
+if(params.run_bedtools_coverage && params.anno_file == ''){
+  exit 1, "[nf-core/eager] error: you have turned on bedtools coverage, but not specified a BED or GFF file with --anno_file. Please validate your parameters."
+}
+
+// BAM filtering validation
+if (!params.run_bam_filtering && params.bam_mapping_quality_threshold != 0) {
+  exit 1, "[nf-core/eager] error: please turn on BAM filtering if you want to perform mapping quality filtering! Provide: --run_bam_filtering."
+}
+
+if (params.dedupper == 'dedup' && !params.mergedonly) {
+    log.warn "[nf-core/eager] Warning: you are using DeDup but without specifying --mergedonly for AdapterRemoval, dedup will likely fail! See documentation for more information."
+}
+
+// Genotyping validation
+if (params.run_genotyping){
+
+  if (params.genotyping_tool == 'pileupcaller' && ( params.pileupcaller_bedfile == '' || params.pileupcaller_snpfile == '' ) ) {
+    exit 1, "[nf-core/eager] error: please check your pileupCaller bed file and snp file parameters. You must supply a bed file and a snp file."
+  }
+
+  if (params.genotyping_tool == 'angsd' && ! ( params.angsd_glformat == 'text' || params.angsd_glformat == 'binary' || params.angsd_glformat == 'binary_three' || params.angsd_glformat == 'beagle' ) ) {
+    exit 1, "[nf-core/eager] error: please check your ANGSD output format! Options: 'text', 'binary', 'binary_three', 'beagle'. Found parameter: --angsd_glformat '${params.angsd_glformat}'."
+  }
+
+// Consensus sequence generation validation
+if (params.run_vcf2genome) {
+    if (!params.run_genotyping) {
+      exit 1, "[nf-core/eager] error: consensus sequence generation requires genotyping via UnifiedGenotyper on be turned on with the parameter --run_genotyping and --genotyping_tool 'ug'. Please check your genotyping parameters."
+    }
+
+    if (params.genotyping_tool != 'ug') {
+      exit 1, "[nf-core/eager] error: consensus sequence generation requires genotyping via UnifiedGenotyper on be turned on with the parameter --run_genotyping and --genotyping_tool 'ug'. Found parameter: --genotyping_tool '${params.genotyping_tool}'."
+    }
+}
+
+// MultiVCFAnalyzer validation
+if (params.run_multivcfanalyzer) {
+  if (!params.run_genotyping) {
+    exit 1, "[nf-core/eager] error: MultiVCFAnalyzer requires genotyping to be turned on with the parameter --run_genotyping. Please check your genotyping parameters."
+  }
+
+  if (params.genotyping_tool != "ug") {
+    exit 1, "[nf-core/eager] error: MultiVCFAnalyzer only accepts VCF files from GATK UnifiedGenotyper. Found parameter: --genotyping_tool '${params.genotyping_tool}'."
+  }
+
+  if (params.gatk_ploidy != 2) {
+    exit 1, "[nf-core/eager] error: MultiVCFAnalyzer only accepts VCF files generated with a GATK ploidy set to 2. Found parameter: --gatk_ploidy ${params.gatk_ploidy}."
+  }
+
+  if (params.additional_vcf_files != '') {
+      ch_extravcfs_for_multivcfanalyzer = Channel.fromPath(params.additional_vcf_files, checkIfExists: true)
+  }
+}
+
+if (params.run_metagenomic_screening) {
+  if ( params.bam_unmapped_type == "discard" ) {
+  exit 1, "[nf-core/eager] error: metagenomic classification can only run on unmapped reads. Please supply --bam_unmapped_type 'fastq'. Supplied: --bam_unmapped_type '${params.bam_unmapped_type}'."
+  }
+
+  if (params.bam_unmapped_type != 'fastq' ) {
+  exit 1, "[nf-core/eager] error: metagenomic classification can only run on unmapped reads in FASTQ format. Please supply --bam_unmapped_type 'fastq'. Found parameter: --bam_unmapped_type '${params.bam_unmapped_type}'."
+  }
+
+  if (params.database == '' ) {
+    exit 1, "[nf-core/eager] error: metagenomic classification requires a path to a database directory. Please specify one with --database '/path/to/database/'."
+  }
+
+  if (params.metagenomic_tool == 'malt' && params.malt_min_support_mode == 'percent' && params.metagenomic_min_support_reads != 1) {
+    exit 1, "[nf-core/eager] error: incompatible MALT min support configuration. Percent can only be used with --malt_min_support_percent. You modified: --metagenomic_min_support_reads."
+  }
+
+  if (params.metagenomic_tool == 'malt' && params.malt_min_support_mode == 'reads' && params.malt_min_support_percent != 0.01) {
+    exit 1, "[nf-core/eager] error: incompatible MALT min support configuration. Reads can only be used with --malt_min_supportreads. You modified: --malt_min_support_percent."
+  }
+
+  if (!params.metagenomic_min_support_reads.toString().isInteger()){
+    exit 1, "[nf-core/eager] error: incompatible min_support_reads configuration. min_support_reads can only be used with integers. --metagenomic_min_support_reads Found parameter: ${params.metagenomic_min_support_reads}."
+  }
+}
+
+// MaltExtract validation
+if (params.run_maltextract) {
+
+  if (params.run_metagenomic_screening && params.metagenomic_tool != 'malt') {
+    exit 1, "[nf-core/eager] error: MaltExtract can only accept MALT output. Please supply --metagenomic_tool 'malt'. Found parameter: --metagenomic_tool '${params.metagenomic_tool}'"
+  }
+
+  if (params.run_metagenomic_screening && params.metagenomic_tool != 'malt') {
+    exit 1, "[nf-core/eager] error: MaltExtract can only accept MALT output. Please supply --metagenomic_tool 'malt'. Found parameter: --metagenomic_tool '${params.metagenomic_tool}'"
+  }
+
+  if (params.maltextract_taxon_list == '') {
+    exit 1, "[nf-core/eager] error: MaltExtract requires a taxon list specifying the target taxa of interest. Specify the file with --params.maltextract_taxon_list."
+  }
+}
+
+/////////////////////////////////////////////////////////
+/* --          VALIDATE INPUT FILES                 -- */
+/////////////////////////////////////////////////////////
+
+// Set up channels for annotation file
+if (!params.run_bedtools_coverage){
+  ch_anno_for_bedtools = Channel.empty()
+} else {
+  ch_anno_for_bedtools = Channel.fromPath(params.anno_file, checkIfExists: true)
+    .ifEmpty { exit 1, "[nf-core/eager] error: bedtools annotation file not found. Supplied parameter: --anno_file ${params.anno_file}."}
+}
 
 if (params.fasta) {
     file(params.fasta, checkIfExists: true)
@@ -121,24 +202,6 @@
     exit 1, "[nf-core/eager] error: the provided genome '${params.genome}' is not available in the iGenomes file. Currently the available genomes are ${params.genomes.keySet().join(", ")}."
 }
 
-// Mapper validation
-if (params.mapper != 'bwaaln' && !params.mapper == 'circularmapper' && !params.mapper == 'bwamem' && !params.mapper == "bowtie2"){
-    exit 1, "[nf-core/eager] error: invalid mapper option. Options are: 'bwaaln', 'bwamem', 'circularmapper', 'bowtie2'. Default: 'bwaaln'. Found parameter: --mapper '${params.mapper}'."
-}
-
-if (params.mapper == 'bowtie2' && params.bt2_alignmode != 'local' && params.bt2_alignmode != 'end-to-end' ) {
-    exit 1, "[nf-core/eager] error: invalid bowtie2 alignment mode. Options: 'local', 'end-to-end'. Found parameter: --bt2_alignmode '${params.bt2_alignmode}'"
-}
-
-if (params.mapper == 'bowtie2' && params.bt2_sensitivity != 'no-preset' && params.bt2_sensitivity != 'very-fast' && params.bt2_sensitivity != 'fast' && params.bt2_sensitivity != 'sensitive' && params.bt2_sensitivity != 'very-sensitive' ) {
-    exit 1, "[nf-core/eager] error: invalid bowtie2 sensitivity mode. Options: 'no-preset', 'very-fast', 'fast', 'sensitive', 'very-sensitive'. Options are for both alignmodes Found parameter: --bt2_sensitivity '${params.bt2_sensitivity}'."
-}
-
-if (params.bt2n != 0 && params.bt2n != 1) {
-    exit 1, "[nf-core/eager] error: invalid bowtie2 --bt2n (-N) parameter. Options: 0, 1. Found parameter: --bt2n ${params.bt2n}."
-
-}
-
 // Index files provided? Then check whether they are correct and complete
 if( params.bwa_index != '' && (params.mapper == 'bwaaln' | params.mapper == 'bwamem' | params.mapper == 'circularmapper')){
     Channel
@@ -163,63 +226,6 @@
     bwa_index_bwamem = Channel.empty()
 }
 
-// Validate BAM input isn't set to paired_end
-if ( params.bam && !params.single_end ) {
-  exit 1, "[nf-core/eager] error: bams can only be specified with --single_end. Please check input command."
-}
-
-// Validate that skip_collapse is only set to True for paired_end reads!
-if (!has_extension(params.input, "tsv") && params.skip_collapse  && params.single_end){
-    exit 1, "[nf-core/eager] error: --skip_collapse can only be set for paired_end samples."
-}
-
-// Validate not trying to both skip collapse and skip trim
-if ( params.skip_collapse && params.skip_trim ) {
-  exit 1, "[nf-core/eager error]: you have specified to skip both merging and trimming of paired end samples. Use --skip_adapterremoval instead."
-}
-
-// Host removal mode validation
-if (params.hostremoval_input_fastq){
-    if (!(['remove','replace'].contains(params.hostremoval_mode))) {
-        exit 1, "[nf-core/eager] error: --hostremoval_mode can only be set to 'remove' or 'replace'."
-    }
-}
-
-if (params.bam_unmapped_type == '') {
-    exit 1, "[nf-core/eager] error: please specify valid unmapped read output format. Options: 'discard', 'keep', 'bam', 'fastq', 'both'. Found parameter: --bam_unmapped_type '${params.bam_unmapped_type}'."
-}
-
-// Bedtools validation
-if(params.run_bedtools_coverage && params.anno_file == ''){
-  exit 1, "[nf-core/eager] error: you have turned on bedtools coverage, but not specified a BED or GFF file with --anno_file. Please validate your parameters."
-}
-
-// Set up channels for annotation file
-if (!params.run_bedtools_coverage){
-  ch_anno_for_bedtools = Channel.empty()
-} else {
-  ch_anno_for_bedtools = Channel.fromPath(params.anno_file, checkIfExists: true)
-    .ifEmpty { exit 1, "[nf-core/eager] error: bedtools annotation file not found. Supplied parameter: --anno_file ${params.anno_file}."}
-}
-
-// BAM filtering validation
-if (!params.run_bam_filtering && params.bam_mapping_quality_threshold != 0) {
-  exit 1, "[nf-core/eager] error: please turn on BAM filtering if you want to perform mapping quality filtering! Provide: --run_bam_filtering."
-}
-
-if (params.run_bam_filtering && params.bam_unmapped_type != 'discard' && params.bam_unmapped_type != 'keep' && params.bam_unmapped_type != 'bam' && params.bam_unmapped_type != 'fastq' && params.bam_unmapped_type != 'both' ) {
-  exit 1, "[nf-core/eager] error: please specify how to deal with unmapped reads. Options: 'discard', 'keep', 'bam', 'fastq', 'both'."
-}
-
-// Deduplication validation
-if (params.dedupper != 'dedup' && params.dedupper != 'markduplicates') {
-  exit 1, "[nf-core/eager] error: Selected deduplication tool is not recognised. Options: 'dedup' or 'markduplicates'. Found parameter: --dedupper '${params.dedupper}'."
-}
-
-if (params.dedupper == 'dedup' && !params.mergedonly) {
-    log.warn "[nf-core/eager] Warning: you are using DeDup but without specifying --mergedonly for AdapterRemoval, dedup will likely fail! See documentation for more information."
-}
-
 // SexDetermination channel set up and bedfile validation
 if (params.sexdeterrmine_bedfile == '') {
   ch_bed_for_sexdeterrmine = Channel.fromPath("$projectDir/assets/nf-core_eager_dummy.txt")
@@ -227,62 +233,6 @@
   ch_bed_for_sexdeterrmine = Channel.fromPath(params.sexdeterrmine_bedfile, checkIfExists: true)
 }
 
-// Genotyping validation
-if (params.run_genotyping){
-
-  if (params.genotyping_source != 'raw' && params.genotyping_source != 'pmd' && params.genotyping_source != 'trimmed' && params.genotyping_source != 'rescaled' ) {
-      exit 1, "[nf-core/eager] error: please specify a  valid genotyping source. Options: 'raw', 'pmd', 'trimmed', 'rescaled'. Found parameter: --genotyping_source '${params.genotyping_source}'."
-  }
-
-  if (params.genotyping_tool != 'ug' && params.genotyping_tool != 'hc' && params.genotyping_tool != 'freebayes' && params.genotyping_tool != 'pileupcaller' && params.genotyping_tool != 'angsd' ) {
-  exit 1, "[nf-core/eager] error: please specify a valid genotyper. Options: 'ug', 'hc', 'freebayes', 'pileupcaller'. Found parameter: --genotyping_tool '${params.genotyping_tool}'."
-  }
-  
-  if (params.gatk_ug_out_mode != 'EMIT_VARIANTS_ONLY' && params.gatk_ug_out_mode != 'EMIT_ALL_CONFIDENT_SITES' && params.gatk_ug_out_mode != 'EMIT_ALL_SITES') {
-  exit 1, "[nf-core/eager] error: please check your GATK output mode. Options are: 'EMIT_VARIANTS_ONLY', 'EMIT_ALL_CONFIDENT_SITES', 'EMIT_ALL_SITES'. Found parameter: --gatk_ug_out_mode '${params.gatk_out_mode}'."
-  }
-
-  if (params.gatk_hc_out_mode != 'EMIT_VARIANTS_ONLY' && params.gatk_hc_out_mode != 'EMIT_ALL_CONFIDENT_SITES' && params.gatk_hc_out_mode != 'EMIT_ALL_ACTIVE_SITES') {
-  exit 1, "[nf-core/eager] error: please check your GATK output mode. Options are: 'EMIT_VARIANTS_ONLY', 'EMIT_ALL_CONFIDENT_SITES', 'EMIT_ALL_SITES'. Found parameter: --gatk_out_mode '${params.gatk_out_mode}'."
-  }
-  
-  if (params.genotyping_tool == 'ug' && (params.gatk_ug_genotype_model != 'SNP' && params.gatk_ug_genotype_model != 'INDEL' && params.gatk_ug_genotype_model != 'BOTH' && params.gatk_ug_genotype_model != 'GENERALPLOIDYSNP' && params.gatk_ug_genotype_model != 'GENERALPLOIDYINDEL')) {
-    exit 1, "[nf-core/eager] error: please check your UnifiedGenotyper genotype model. Options: 'SNP', 'INDEL', 'BOTH', 'GENERALPLOIDYSNP', 'GENERALPLOIDYINDEL'. Found parameter: --gatk_ug_genotype_model '${params.gatk_ug_genotype_model}'."
-  }
-
-  if (params.genotyping_tool == 'hc' && (params.gatk_hc_emitrefconf != 'NONE' && params.gatk_hc_emitrefconf != 'GVCF' && params.gatk_hc_emitrefconf != 'BP_RESOLUTION')) {
-    exit 1, "[nf-core/eager] error: please check your HaplotyperCaller reference confidence parameter. Options: 'NONE', 'GVCF', 'BP_RESOLUTION'. Found parameter: --gatk_hc_emitrefconf '${params.gatk_hc_emitrefconf}'."
-  }
-
-  if (params.genotyping_tool == 'pileupcaller' && ! ( params.pileupcaller_method == 'randomHaploid' || params.pileupcaller_method == 'randomDiploid' || params.pileupcaller_method == 'majorityCall' ) ) {
-    exit 1, "[nf-core/eager] error: please check your pileupCaller method parameter. Options: 'randomHaploid', 'randomDiploid', 'majorityCall'. Found parameter: --pileupcaller_method '${params.pileupcaller_method}'."
-  }
-
-  if (params.genotyping_tool == 'pileupcaller' && ( params.pileupcaller_bedfile == '' || params.pileupcaller_snpfile == '' ) ) {
-    exit 1, "[nf-core/eager] error: please check your pileupCaller bed file and snp file parameters. You must supply a bed file and a snp file."
-  }
-
-  if (params.genotyping_tool == 'angsd' && ! ( params.angsd_glmodel == 'samtools' || params.angsd_glmodel == 'gatk' || params.angsd_glmodel == 'soapsnp' || params.angsd_glmodel == 'syk' ) ) {
-    exit 1, "[nf-core/eager] error: please check your ANGSD genotyping model! Options: 'samtools', 'gatk', 'soapsnp', 'syk'. Found parameter: --angsd_glmodel' ${params.angsd_glmodel}'."
-  }
-
-  if (params.genotyping_tool == 'angsd' && ! ( params.angsd_glformat == 'text' || params.angsd_glformat == 'binary' || params.angsd_glformat == 'binary_three' || params.angsd_glformat == 'beagle' ) ) {
-    exit 1, "[nf-core/eager] error: please check your ANGSD output format! Options: 'text', 'binary', 'binary_three', 'beagle'. Found parameter: --angsd_glformat '${params.angsd_glformat}'."
-  }
-
-  if ( !params.angsd_createfasta && params.angsd_fastamethod != 'random' ) {
-    exit 1, "[nf-core/eager] error: to output a ANGSD FASTA file, please turn on FASTA creation with --angsd_createfasta."
-  }
-
-  if ( params.angsd_createfasta && !( params.angsd_fastamethod == 'random' || params.angsd_fastamethod == 'common' ) ) {
-    exit 1, "[nf-core/eager] error: please check your ANGSD FASTA file creation method. Options: 'random', 'common'. Found parameter: --angsd_fastamethod '${params.angsd_fastamethod}'."
-  }
-
-  if (params.genotyping_tool == 'pileupcaller' && ! ( params.pileupcaller_transitions_mode == 'AllSites' || params.pileupcaller_transitions_mode == 'TransitionsMissing' || params.pileupcaller_transitions_mode == 'SkipTransitions') ) {
-    exit 1, "[nf-core/eager] error: please check your pileupCaller transitions mode parameter. Options: 'AllSites', 'TransitionsMissing', 'SkipTransitions'. Found parameter: --pileupcaller_transitions_mode '${params.pileupcaller_transitions_mode}'"
-  }
-}
-
  // pileupCaller channel generation and input checks for 'random sampling' genotyping
 if (params.pileupcaller_bedfile.isEmpty()) {
   ch_bed_for_pileupcaller = Channel.fromPath("$projectDir/assets/nf-core_eager_dummy.txt")
@@ -296,80 +246,6 @@
   ch_snp_for_pileupcaller = Channel.fromPath(params.pileupcaller_snpfile, checkIfExists: true)
 }
 
-// Consensus sequence generation validation
-if (params.run_vcf2genome) {
-    if (!params.run_genotyping) {
-      exit 1, "[nf-core/eager] error: consensus sequence generation requires genotyping via UnifiedGenotyper on be turned on with the parameter --run_genotyping and --genotyping_tool 'ug'. Please check your genotyping parameters."
-    }
-
-    if (params.genotyping_tool != 'ug') {
-      exit 1, "[nf-core/eager] error: consensus sequence generation requires genotyping via UnifiedGenotyper on be turned on with the parameter --run_genotyping and --genotyping_tool 'ug'. Found parameter: --genotyping_tool '${params.genotyping_tool}'."
-    }
-}
-
-// MultiVCFAnalyzer validation
-if (params.run_multivcfanalyzer) {
-  if (!params.run_genotyping) {
-    exit 1, "[nf-core/eager] error: MultiVCFAnalyzer requires genotyping to be turned on with the parameter --run_genotyping. Please check your genotyping parameters."
-  }
-
-  if (params.genotyping_tool != "ug") {
-    exit 1, "[nf-core/eager] error: MultiVCFAnalyzer only accepts VCF files from GATK UnifiedGenotyper. Found parameter: --genotyping_tool '${params.genotyping_tool}'."
-  }
-
-  if (params.gatk_ploidy != 2) {
-    exit 1, "[nf-core/eager] error: MultiVCFAnalyzer only accepts VCF files generated with a GATK ploidy set to 2. Found parameter: --gatk_ploidy ${params.gatk_ploidy}."
-  }
-
-  if (params.additional_vcf_files != '') {
-      ch_extravcfs_for_multivcfanalyzer = Channel.fromPath(params.additional_vcf_files, checkIfExists: true)
-  }
-}
-
-// Metagenomic validation
-
-if (params.run_metagenomic_screening) {
-  if ( params.bam_unmapped_type == "discard" ) {
-  exit 1, "[nf-core/eager] error: metagenomic classification can only run on unmapped reads. Please supply --bam_unmapped_type 'fastq'. Supplied: --bam_unmapped_type '${params.bam_unmapped_type}'."
-  }
-
-  if (params.bam_unmapped_type != 'fastq' ) {
-  exit 1, "[nf-core/eager] error: metagenomic classification can only run on unmapped reads in FASTQ format. Please supply --bam_unmapped_type 'fastq'. Found parameter: --bam_unmapped_type '${params.bam_unmapped_type}'."
-  }
-
-  if (params.metagenomic_tool != 'malt' &&  params.metagenomic_tool != 'kraken') {
-    exit 1, "[nf-core/eager] error: metagenomic classification can currently only be run with 'malt' or 'kraken' (kraken2). Please check your classifier. Found parameter: --metagenomic_tool '${params.metagenomic_tool}'."
-  }
-
-  if (params.database == '' ) {
-    exit 1, "[nf-core/eager] error: metagenomic classification requires a path to a database directory. Please specify one with --database '/path/to/database/'."
-  }
-
-  if (params.metagenomic_tool == 'malt' && params.malt_mode != 'BlastN' && params.malt_mode != 'BlastP' && params.malt_mode != 'BlastX') {
-    exit 1, "[nf-core/eager] error: unknown MALT mode specified. Options: 'BlastN', 'BlastP', 'BlastX'. Found parameter: --malt_mode '${params.malt_mode}'."
-  }
-
-  if (params.metagenomic_tool == 'malt' && params.malt_alignment_mode != 'Local' && params.malt_alignment_mode != 'SemiGlobal') {
-    exit 1, "[nf-core/eager] error: unknown MALT alignment mode specified. Options: 'Local', 'SemiGlobal'. Found parameter: --malt_alignment_mode '${params.malt_alignment_mode}'."
-  }
-
-  if (params.metagenomic_tool == 'malt' && params.malt_min_support_mode == 'percent' && params.metagenomic_min_support_reads != 1) {
-    exit 1, "[nf-core/eager] error: incompatible MALT min support configuration. Percent can only be used with --malt_min_support_percent. You modified: --metagenomic_min_support_reads."
-  }
-
-  if (params.metagenomic_tool == 'malt' && params.malt_min_support_mode == 'reads' && params.malt_min_support_percent != 0.01) {
-    exit 1, "[nf-core/eager] error: incompatible MALT min support configuration. Reads can only be used with --malt_min_supportreads. You modified: --malt_min_support_percent."
-  }
-
-  if (params.metagenomic_tool == 'malt' && params.malt_memory_mode != 'load' && params.malt_memory_mode != 'page' && params.malt_memory_mode != 'map') {
-    exit 1, "[nf-core/eager] error: unknown MALT memory mode specified. Options: 'load', 'page', 'map'. Found parameter: --malt_memory_mode '${params.malt_memory_mode}'."
-  }
-
-  if (!params.metagenomic_min_support_reads.toString().isInteger()){
-    exit 1, "[nf-core/eager] error: incompatible min_support_reads configuration. min_support_reads can only be used with integers. --metagenomic_min_support_reads Found parameter: ${params.metagenomic_min_support_reads}."
-  }
-}
-
 // Create input channel for MALT database directory, checking directory exists
 if ( params.database == '') {
     ch_db_for_malt = Channel.empty()
@@ -377,27 +253,6 @@
     ch_db_for_malt = Channel.fromPath(params.database, checkIfExists: true)
 }
 
-// MaltExtract validation
-if (params.run_maltextract) {
-
-  if (params.run_metagenomic_screening && params.metagenomic_tool != 'malt') {
-    exit 1, "[nf-core/eager] error: MaltExtract can only accept MALT output. Please supply --metagenomic_tool 'malt'. Found parameter: --metagenomic_tool '${params.metagenomic_tool}'"
-  }
-
-  if (params.run_metagenomic_screening && params.metagenomic_tool != 'malt') {
-    exit 1, "[nf-core/eager] error: MaltExtract can only accept MALT output. Please supply --metagenomic_tool 'malt'. Found parameter: --metagenomic_tool '${params.metagenomic_tool}'"
-  }
-
-  if (params.maltextract_taxon_list == '') {
-    exit 1, "[nf-core/eager] error: MaltExtract requires a taxon list specifying the target taxa of interest. Specify the file with --params.maltextract_taxon_list."
-  }
-
-  if (params.maltextract_filter != 'def_anc' && params.maltextract_filter != 'default' && params.maltextract_filter != 'ancient' && params.maltextract_filter != 'scan' && params.maltextract_filter != 'crawl' && params.maltextract_filter != 'srna') {
-    exit 1, "[nf-core/eager] error: unknown MaltExtract filter specified. Options are: 'def_anc', 'default', 'ancient', 'scan', 'crawl', 'srna'. Found parameter: --maltextract_filter '${params.maltextract_filter}'."
-  }
-
-}
-
 // Create input channel for MaltExtract taxon list, to allow downloading of taxon list, checking file exists.
 if ( params.maltextract_taxon_list== '' ) {
     ch_taxonlist_for_maltextract = Channel.empty()
@@ -410,11 +265,17 @@
     ch_ncbifiles_for_maltextract = Channel.empty()
 } else {
     ch_ncbifiles_for_maltextract = Channel.fromPath(params.maltextract_ncbifiles, checkIfExists: true)
->>>>>>> 72962906
-}
-
-
-<<<<<<< HEAD
+}
+
+////////////////////////////////////////////////////
+/* --     Collect configuration parameters     -- */
+////////////////////////////////////////////////////
+
+// Check if genome exists in the config file
+if (params.genomes && params.genome && !params.genomes.containsKey(params.genome)) {
+    exit 1, "The provided genome '${params.genome}' is not available in the iGenomes file. Currently the available genomes are ${params.genomes.keySet().join(', ')}"
+}
+
 // Check AWS batch settings
 if (workflow.profile.contains('awsbatch')) {
     // AWSBatch sanity checking
@@ -425,17 +286,6 @@
     // Prevent trace files to be stored on S3 since S3 does not support rolling files.
     if (params.tracedir.startsWith('s3:')) exit 1, 'Specify a local tracedir or run without trace! S3 cannot be used for tracefiles.'
 }
-=======
-// Has the run name been specified by the user?
-// this has the bonus effect of catching both -name and --name
-if (!(workflow.runName ==~ /[a-z]+_[a-z]+/)) {
-    custom_runName = workflow.runName
-}
-
-////////////////////////////////////////////////////
-/* --          CONFIG FILES                    -- */
-////////////////////////////////////////////////////
->>>>>>> 72962906
 
 ch_multiqc_config = file("$projectDir/assets/multiqc_config.yaml", checkIfExists: true)
 ch_multiqc_custom_config = params.multiqc_config ? Channel.fromPath(params.multiqc_config, checkIfExists: true) : Channel.empty()
@@ -494,67 +344,19 @@
 
       [r1, r2, bam]
 
-<<<<<<< HEAD
-/*
- * Create a channel for input read files
- */
-if (params.input_paths) {
-    if (params.single_end) {
-        Channel
-            .from(params.input_paths)
-            .map { row -> [ row[0], [ file(row[1][0], checkIfExists: true) ] ] }
-            .ifEmpty { exit 1, 'params.input_paths was empty - no input files supplied' }
-            .into { ch_read_files_fastqc; ch_read_files_trimming }
-    } else {
-        Channel
-            .from(params.input_paths)
-            .map { row -> [ row[0], [ file(row[1][0], checkIfExists: true), file(row[1][1], checkIfExists: true) ] ] }
-            .ifEmpty { exit 1, 'params.input_paths was empty - no input files supplied' }
-            .into { ch_read_files_fastqc; ch_read_files_trimming }
-    }
-} else {
-    Channel
-        .fromFilePairs(params.input, size: params.single_end ? 1 : 2)
-        .ifEmpty { exit 1, "Cannot find any reads matching: ${params.input}\nNB: Path needs to be enclosed in quotes!\nIf this is single-end data, please specify --single_end on the command line." }
-        .into { ch_read_files_fastqc; ch_read_files_trimming }
-}
-
-////////////////////////////////////////////////////
-/* --         PRINT PARAMETER SUMMARY          -- */
-////////////////////////////////////////////////////
-log.info NfcoreSchema.params_summary_log(workflow, params, json_schema)
-
-// Header log info
-def summary = [:]
-if (workflow.revision) summary['Pipeline Release'] = workflow.revision
-summary['Run Name']         = workflow.runName
-// TODO nf-core: Report custom parameters here
-summary['Input']            = params.input
-summary['Fasta Ref']        = params.fasta
-summary['Data Type']        = params.single_end ? 'Single-End' : 'Paired-End'
-summary['Max Resources']    = "$params.max_memory memory, $params.max_cpus cpus, $params.max_time time per job"
-if (workflow.containerEngine) summary['Container'] = "$workflow.containerEngine - $workflow.container"
-summary['Output dir']       = params.outdir
-summary['Launch dir']       = workflow.launchDir
-summary['Working dir']      = workflow.workDir
-summary['Script dir']       = workflow.projectDir
-summary['User']             = workflow.userName
-if (workflow.profile.contains('awsbatch')) {
-    summary['AWS Region']   = params.awsregion
-    summary['AWS Queue']    = params.awsqueue
-    summary['AWS CLI']      = params.awscli
-}
-summary['Config Profile'] = workflow.profile
-if (params.config_profile_description) summary['Config Profile Description'] = params.config_profile_description
-if (params.config_profile_contact)     summary['Config Profile Contact']     = params.config_profile_contact
-if (params.config_profile_url)         summary['Config Profile URL']         = params.config_profile_url
-summary['Config Files'] = workflow.configFiles.join(', ')
-if (params.email || params.email_on_fail) {
-    summary['E-mail Address']    = params.email
-    summary['E-mail on failure'] = params.email_on_fail
-    summary['MultiQC maxsize']   = params.max_multiqc_email_size
-}
-=======
+///////////////////////////////////////////////////
+/* --         INPUT CHANNEL CREATION          -- */
+///////////////////////////////////////////////////
+
+// Check we don't have any duplicate file names
+ch_input_sample_check
+    .map {
+      it ->
+        def r1 = file(it[8]).getName()
+        def r2 = file(it[9]).getName()
+        def bam = file(it[10]).getName()
+
+      [r1, r2, bam]
     }
     .collect()
     .map{
@@ -593,45 +395,16 @@
 // Also need to send raw files for lane merging, if we want to host removed fastq
 ch_fastq_channel
   .into { ch_input_for_skipconvertbam; ch_input_for_lanemerge_hostremovalfastq }
-
-///////////////////////////////////////////////////
-/* --             HEADER LOG INFO             -- */
-///////////////////////////////////////////////////
-
-//Add header
-log.info Headers.nf_core(workflow, params.monochrome_logs)
-
-//Add Summary Parameters
-def summary_params = NfcoreSchema.params_summary_map(workflow, params, json_schema)
+  
+////////////////////////////////////////////////////
+/* --         PRINT PARAMETER SUMMARY          -- */
+////////////////////////////////////////////////////
+
 log.info NfcoreSchema.params_summary_log(workflow, params, json_schema)
-
-// Check that conda channels are set-up correctly
-if (params.enable_conda) {
-    Checks.check_conda_channels(log)
-}
-
-// Check AWS batch settings
-Checks.aws_batch(workflow, params)
->>>>>>> 72962906
 
 // Check the hostnames against configured profiles
 Checks.hostname(workflow, params, log)
 
-<<<<<<< HEAD
-/*
- * Parse software version numbers
- */
-process get_software_versions {
-    publishDir "${params.outdir}/pipeline_info", mode: params.publish_dir_mode,
-        saveAs: { filename ->
-                      if (filename.indexOf('.csv') > 0) filename
-                      else null
-        }
-
-    output:
-    file 'software_versions_mqc.yaml' into ch_software_versions_yaml
-    file 'software_versions.csv'
-=======
 log.info "Schaffa, Schaffa, Genome Baua!"
 
 ///////////////////////////////////////////////////
@@ -656,7 +429,6 @@
     output:
     path "BWAIndex" into (bwa_index, bwa_index_bwamem)
     path "where_are_my_files.txt"
->>>>>>> 72962906
 
     script:
     """
@@ -668,18 +440,6 @@
     bt2_index = Channel.empty()
 }
 
-<<<<<<< HEAD
-/*
- * STEP 1 - FastQC
- */
-process fastqc {
-    tag "$name"
-    label 'process_medium'
-    publishDir "${params.outdir}/fastqc", mode: params.publish_dir_mode,
-        saveAs: { filename ->
-                      filename.indexOf('.zip') > 0 ? "zips/$filename" : "$filename"
-        }
-=======
 // bowtie2 Index
 if(params.bt2_index == '' && !params.fasta.isEmpty() && params.mapper == "bowtie2"){
   process makeBT2Index {
@@ -690,19 +450,14 @@
             else if(!params.save_reference && filename == "where_are_my_files.txt") filename
             else null
     }
->>>>>>> 72962906
 
     input:
     path fasta from ch_fasta_for_bt2index
     path where_are_my_files
 
     output:
-<<<<<<< HEAD
-    file '*_fastqc.{zip,html}' into ch_fastqc_results
-=======
     path "BT2Index" into (bt2_index)
     path "where_are_my_files.txt"
->>>>>>> 72962906
 
     script:
     """
@@ -747,17 +502,6 @@
     path "where_are_my_files.txt"
 
     script:
-<<<<<<< HEAD
-    rtitle = ''
-    rfilename = ''
-    if (!(workflow.runName ==~ /[a-z]+_[a-z]+/)) {
-        rtitle = "--title \"${workflow.runName}\""
-        rfilename = "--filename " + workflow.runName.replaceAll('\\W','_').replaceAll('_+','_') + "_multiqc_report"
-    }
-    custom_config_file = params.multiqc_config ? "--config $mqc_custom_config" : ''
-    // TODO nf-core: Specify which MultiQC modules to use with -m for a faster run time
-=======
->>>>>>> 72962906
     """
     samtools faidx $fasta
     """
@@ -794,12 +538,8 @@
     path where_are_my_files
 
     output:
-<<<<<<< HEAD
-    file 'results_description.html'
-=======
     path "*.dict" into ch_seq_dict
     path "where_are_my_files.txt"
->>>>>>> 72962906
 
     script:
     """
@@ -810,95 +550,9 @@
 ch_dict_for_skipdict.mix(ch_seq_dict)
   .into { ch_dict_for_ug; ch_dict_for_hc; ch_dict_for_freebayes; ch_dict_for_pileupcaller; ch_dict_for_angsd }
 
-<<<<<<< HEAD
-    // Set up the e-mail variables
-    def subject = "[nf-core/eager] Successful: $workflow.runName"
-    if (!workflow.success) {
-        subject = "[nf-core/eager] FAILED: $workflow.runName"
-    }
-    def email_fields = [:]
-    email_fields['version'] = workflow.manifest.version
-    email_fields['runName'] = workflow.runName
-    email_fields['success'] = workflow.success
-    email_fields['dateComplete'] = workflow.complete
-    email_fields['duration'] = workflow.duration
-    email_fields['exitStatus'] = workflow.exitStatus
-    email_fields['errorMessage'] = (workflow.errorMessage ?: 'None')
-    email_fields['errorReport'] = (workflow.errorReport ?: 'None')
-    email_fields['commandLine'] = workflow.commandLine
-    email_fields['projectDir'] = workflow.projectDir
-    email_fields['summary'] = summary
-    email_fields['summary']['Date Started'] = workflow.start
-    email_fields['summary']['Date Completed'] = workflow.complete
-    email_fields['summary']['Pipeline script file path'] = workflow.scriptFile
-    email_fields['summary']['Pipeline script hash ID'] = workflow.scriptId
-    if (workflow.repository) email_fields['summary']['Pipeline repository Git URL'] = workflow.repository
-    if (workflow.commitId) email_fields['summary']['Pipeline repository Git Commit'] = workflow.commitId
-    if (workflow.revision) email_fields['summary']['Pipeline Git branch/tag'] = workflow.revision
-    email_fields['summary']['Nextflow Version'] = workflow.nextflow.version
-    email_fields['summary']['Nextflow Build'] = workflow.nextflow.build
-    email_fields['summary']['Nextflow Compile Timestamp'] = workflow.nextflow.timestamp
-
-    // TODO nf-core: If not using MultiQC, strip out this code (including params.max_multiqc_email_size)
-    // On success try attach the multiqc report
-    def mqc_report = null
-    try {
-        if (workflow.success) {
-            mqc_report = ch_multiqc_report.getVal()
-            if (mqc_report.getClass() == ArrayList) {
-                log.warn "[nf-core/eager] Found multiple reports from process 'multiqc', will use only one"
-                mqc_report = mqc_report[0]
-            }
-        }
-    } catch (all) {
-        log.warn "[nf-core/eager] Could not attach MultiQC report to summary email"
-    }
-
-    // Check if we are only sending emails on failure
-    email_address = params.email
-    if (!params.email && params.email_on_fail && !workflow.success) {
-        email_address = params.email_on_fail
-    }
-
-    // Render the TXT template
-    def engine = new groovy.text.GStringTemplateEngine()
-    def tf = new File("$projectDir/assets/email_template.txt")
-    def txt_template = engine.createTemplate(tf).make(email_fields)
-    def email_txt = txt_template.toString()
-
-    // Render the HTML template
-    def hf = new File("$projectDir/assets/email_template.html")
-    def html_template = engine.createTemplate(hf).make(email_fields)
-    def email_html = html_template.toString()
-
-    // Render the sendmail template
-    def smail_fields = [ email: email_address, subject: subject, email_txt: email_txt, email_html: email_html, projectDir: "$projectDir", mqcFile: mqc_report, mqcMaxSize: params.max_multiqc_email_size.toBytes() ]
-    def sf = new File("$projectDir/assets/sendmail_template.txt")
-    def sendmail_template = engine.createTemplate(sf).make(smail_fields)
-    def sendmail_html = sendmail_template.toString()
-
-    // Send the HTML e-mail
-    if (email_address) {
-        try {
-            if (params.plaintext_email) { throw GroovyException('Send plaintext e-mail, not HTML') }
-            // Try to send HTML e-mail using sendmail
-            [ 'sendmail', '-t' ].execute() << sendmail_html
-            log.info "[nf-core/eager] Sent summary e-mail to $email_address (sendmail)"
-        } catch (all) {
-            // Catch failures and try with plaintext
-            def mail_cmd = [ 'mail', '-s', subject, '--content-type=text/html', email_address ]
-            if ( mqc_report.size() <= params.max_multiqc_email_size.toBytes() ) {
-              mail_cmd += [ '-A', mqc_report ]
-            }
-            mail_cmd.execute() << email_html
-            log.info "[nf-core/eager] Sent summary e-mail to $email_address (mail)"
-        }
-    }
-=======
 //////////////////////////////////////////////////
 /* --         BAM INPUT PREPROCESSING        -- */
 //////////////////////////////////////////////////
->>>>>>> 72962906
 
 // Convert to FASTQ if re-mapping is requested
 process convertBam {
@@ -914,37 +568,6 @@
     output:
     tuple samplename, libraryid, lane, colour, seqtype, organism, strandedness, udg, path("*fastq.gz"), val('NA') into ch_output_from_convertbam
 
-<<<<<<< HEAD
-    if (workflow.success) {
-        log.info "-${c_purple}[nf-core/eager]${c_green} Pipeline completed successfully${c_reset}-"
-    } else {
-        checkHostname()
-        log.info "-${c_purple}[nf-core/eager]${c_red} Pipeline completed with errors${c_reset}-"
-    }
-
-}
-
-workflow.onError {
-    // Print unexpected parameters - easiest is to just rerun validation
-    NfcoreSchema.validateParameters(params, json_schema, log)
-}
-
-def checkHostname() {
-    def c_reset = params.monochrome_logs ? '' : "\033[0m"
-    def c_white = params.monochrome_logs ? '' : "\033[0;37m"
-    def c_red = params.monochrome_logs ? '' : "\033[1;91m"
-    def c_yellow_bold = params.monochrome_logs ? '' : "\033[1;93m"
-    if (params.hostnames) {
-        def hostname = 'hostname'.execute().text.trim()
-        params.hostnames.each { prof, hnames ->
-            hnames.each { hname ->
-                if (hostname.contains(hname) && !workflow.profile.contains(prof)) {
-                    log.error '====================================================\n' +
-                            "  ${c_red}WARNING!${c_reset} You are running with `-profile $workflow.profile`\n" +
-                            "  but your machine hostname is ${c_white}'$hostname'${c_reset}\n" +
-                            "  ${c_yellow_bold}It's highly recommended that you use `-profile $prof${c_reset}`\n" +
-                            '============================================================'
-=======
     script:
     base = "${bam.baseName}"
     """
@@ -989,7 +612,6 @@
     publishDir "${params.outdir}/fastqc/input_fastq", mode: params.publish_dir_mode,
         saveAs: { filename ->
                       filename.indexOf(".zip") > 0 ? "zips/$filename" : "$filename"
->>>>>>> 72962906
                 }
 
 
@@ -2604,7 +2226,7 @@
     """
     samtools index ${bam}
     gatk3 -T RealignerTargetCreator -R ${fasta} -I ${bam} -nt ${task.cpus} -o ${samplename}.intervals ${defaultbasequalities}
-    gatk3 -T IndelRealigner -R ${fasta} -I ${bam} -targetIntervals ${samplename}.intervals -o ${samplename}.realign.bam ${defaultbasequalities}
+    gatk3 -T IndelRealigner -R ${fasta} -I ${bam} -targetIntervals ${samplenane}.intervals -o ${samplename}.realign.bam ${defaultbasequalities}
     gatk3 -T UnifiedGenotyper -R ${fasta} -I ${samplename}.realign.bam -o ${samplename}.unifiedgenotyper.vcf -nt ${task.cpus} --dbsnp ${params.gatk_dbsnp} --genotype_likelihoods_model ${params.gatk_ug_genotype_model} -stand_call_conf ${params.gatk_call_conf} --sample_ploidy ${params.gatk_ploidy} -dcov ${params.gatk_downsample} --output_mode ${params.gatk_ug_out_mode} ${defaultbasequalities}
     
     $keep_realign
@@ -3256,7 +2878,9 @@
     """
 }
 
-// Collect all software versions for inclusion in MultiQC report
+/*
+ * Parse software version numbers
+ */
 
 process get_software_versions {
   label 'sc_tiny'
